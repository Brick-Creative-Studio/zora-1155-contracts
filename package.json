{
<<<<<<< HEAD
  "name": "zora-creator-contracts",
  "version": "0.0.3",
=======
  "name": "@zoralabs/zora-creator-contracts",
  "version": "0.0.2",
>>>>>>> 2350000d
  "repository": "git@github.com:ourzora/creator-contracts.git",
  "author": "Iain <iain@zora.co>",
  "license": "MIT",
  "scripts": {
    "test": "forge test",
    "test-gas": "forge test --gas-report",
    "prettier": "prettier --write 'src/**/*.sol'",
    "coverage": "forge coverage --report lcov",
    "prepack": "mkdir -p dist && cp -r src/ dist/contracts && cp -r addresses/ dist/addresses && cp -r out/ dist/artifacts/"
  },
  "files": [
    "dist/"
  ],
  "dependencies": {
    "@openzeppelin/contracts": "4.8.0",
    "@openzeppelin/contracts-upgradeable": "4.8.0",
    "ds-test": "https://github.com/dapphub/ds-test#cd98eff28324bfac652e63a239a60632a761790b",
    "forge-std": "https://github.com/foundry-rs/forge-std#cd7d533f9a0ee0ec02ad81e0a8f262bc4203c653"
  },
  "devDependencies": {
    "prettier": "^2.8.3",
    "prettier-plugin-solidity": "^1.1.1"
  }
}<|MERGE_RESOLUTION|>--- conflicted
+++ resolved
@@ -1,11 +1,6 @@
 {
-<<<<<<< HEAD
-  "name": "zora-creator-contracts",
-  "version": "0.0.3",
-=======
   "name": "@zoralabs/zora-creator-contracts",
-  "version": "0.0.2",
->>>>>>> 2350000d
+  "version": "0.0.4",
   "repository": "git@github.com:ourzora/creator-contracts.git",
   "author": "Iain <iain@zora.co>",
   "license": "MIT",
