--- conflicted
+++ resolved
@@ -46,11 +46,7 @@
         target.initialize("test", ICreatorRoyaltiesControl.RoyaltyConfiguration(royaltySchedule, royaltyBps, royaltyRecipient), admin, _emptyInitData());
     }
 
-<<<<<<< HEAD
     function test_initialize(uint32 royaltySchedule, uint32 royaltyBPS, address royaltyRecipient, address payable defaultAdmin) external {
-=======
-    function test_initialize(uint32 royaltySchedule, uint32 royaltyBPS, address royaltyRecipient, address defaultAdmin) external {
->>>>>>> 4259df1d
         ICreatorRoyaltiesControl.RoyaltyConfiguration memory config = ICreatorRoyaltiesControl.RoyaltyConfiguration(
             royaltySchedule,
             royaltyBPS,
@@ -85,16 +81,12 @@
         assertEq(tokenData.maxSupply, maxSupply);
     }
 
-<<<<<<< HEAD
     function test_initialize_revertAlreadyInitialized(
         uint32 royaltySchedule,
         uint32 royaltyBPS,
         address royaltyRecipient,
         address payable defaultAdmin
     ) external {
-=======
-    function test_initialize_revertAlreadyInitialized(uint32 royaltySchedule, uint32 royaltyBPS, address royaltyRecipient, address defaultAdmin) external {
->>>>>>> 4259df1d
         ICreatorRoyaltiesControl.RoyaltyConfiguration memory config = ICreatorRoyaltiesControl.RoyaltyConfiguration(
             royaltySchedule,
             royaltyBPS,
