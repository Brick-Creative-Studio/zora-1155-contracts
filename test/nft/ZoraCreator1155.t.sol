// SPDX-License-Identifier: MIT
pragma solidity 0.8.17;

import "forge-std/Test.sol";
import {ZoraCreator1155Impl} from "../../src/nft/ZoraCreator1155Impl.sol";
import {Zora1155} from "../../src/proxies/Zora1155.sol";
import {IZoraCreator1155} from "../../src/interfaces/IZoraCreator1155.sol";
import {IRenderer1155} from "../../src/interfaces/IRenderer1155.sol";
import {IZoraCreator1155TypesV1} from "../../src/nft/IZoraCreator1155TypesV1.sol";
import {ICreatorRoyaltiesControl} from "../../src/interfaces/ICreatorRoyaltiesControl.sol";
import {IZoraCreator1155Factory} from "../../src/interfaces/IZoraCreator1155Factory.sol";
import {ICreatorRendererControl} from "../../src/interfaces/ICreatorRendererControl.sol";
import {SimpleMinter} from "../mock/SimpleMinter.sol";
import {SimpleRenderer} from "../mock/SimpleRenderer.sol";

contract ZoraCreator1155Test is Test {
    ZoraCreator1155Impl internal zoraCreator1155Impl;
    ZoraCreator1155Impl internal target;
    address payable internal admin;
    address internal recipient;
    uint256 internal adminRole;
    uint256 internal minterRole;
    uint256 internal fundsManagerRole;
    uint256 internal metadataRole;

    function setUp() external {
        zoraCreator1155Impl = new ZoraCreator1155Impl(0, address(0));
        target = ZoraCreator1155Impl(address(new Zora1155(address(zoraCreator1155Impl))));
        admin = payable(vm.addr(0x1));
        recipient = vm.addr(0x2);
        adminRole = target.PERMISSION_BIT_ADMIN();
        minterRole = target.PERMISSION_BIT_MINTER();
        fundsManagerRole = target.PERMISSION_BIT_FUNDS_MANAGER();
        metadataRole = target.PERMISSION_BIT_METADATA();
    }

    function _emptyInitData() internal pure returns (bytes[] memory response) {
        response = new bytes[](0);
    }

    function init() internal {
        target.initialize("test", ICreatorRoyaltiesControl.RoyaltyConfiguration(0, 0, address(0)), admin, _emptyInitData());
    }

    function init(
        uint32 royaltySchedule,
        uint32 royaltyBps,
        address royaltyRecipient
    ) internal {
        target.initialize("test", ICreatorRoyaltiesControl.RoyaltyConfiguration(royaltySchedule, royaltyBps, royaltyRecipient), admin, _emptyInitData());
    }

<<<<<<< HEAD
    function test_initialize(uint32 royaltySchedule, uint32 royaltyBPS, address royaltyRecipient, address payable defaultAdmin) external {
=======
    function test_initialize(
        uint32 royaltySchedule,
        uint32 royaltyBPS,
        address royaltyRecipient,
        address defaultAdmin
    ) external {
>>>>>>> d3fa08e3
        ICreatorRoyaltiesControl.RoyaltyConfiguration memory config = ICreatorRoyaltiesControl.RoyaltyConfiguration(
            royaltySchedule,
            royaltyBPS,
            royaltyRecipient
        );
        target.initialize("test", config, defaultAdmin, _emptyInitData());

        assertEq(target.contractURI(), "test");
        (uint32 fetchedSchedule, uint256 fetchedBps, address fetchedRecipient) = target.royalties(0);
        assertEq(fetchedSchedule, royaltySchedule);
        assertEq(fetchedBps, royaltyBPS);
        assertEq(fetchedRecipient, royaltyRecipient);
    }

    function test_initialize_withSetupActions(
        uint32 royaltySchedule,
        uint32 royaltyBPS,
        address royaltyRecipient,
        address payable defaultAdmin,
        uint256 maxSupply
    ) external {
        ICreatorRoyaltiesControl.RoyaltyConfiguration memory config = ICreatorRoyaltiesControl.RoyaltyConfiguration(
            royaltySchedule,
            royaltyBPS,
            royaltyRecipient
        );
        bytes[] memory setupActions = new bytes[](1);
        setupActions[0] = abi.encodeWithSelector(IZoraCreator1155.setupNewToken.selector, "test", maxSupply);
        target.initialize("test", config, defaultAdmin, setupActions);

        IZoraCreator1155TypesV1.TokenData memory tokenData = target.getTokenInfo(1);
        assertEq(tokenData.maxSupply, maxSupply);
    }

<<<<<<< HEAD
    function test_initialize_revertAlreadyInitialized(uint32 royaltySchedule, uint32 royaltyBPS, address royaltyRecipient, address payable defaultAdmin) external {
=======
    function test_initialize_revertAlreadyInitialized(
        uint32 royaltySchedule,
        uint32 royaltyBPS,
        address royaltyRecipient,
        address defaultAdmin
    ) external {
>>>>>>> d3fa08e3
        ICreatorRoyaltiesControl.RoyaltyConfiguration memory config = ICreatorRoyaltiesControl.RoyaltyConfiguration(
            royaltySchedule,
            royaltyBPS,
            royaltyRecipient
        );
        target.initialize("test", config, defaultAdmin, _emptyInitData());

        vm.expectRevert();
        target.initialize("test", config, defaultAdmin, _emptyInitData());
    }

    function test_contractVersion() external {
        init();

        assertEq(target.contractVersion(), "0.0.8");
    }

    function test_assumeLastTokenIdMatches() external {
        init();

        vm.prank(admin);
        uint256 tokenId = target.setupNewToken("test", 1);
        assertEq(tokenId, 1);
        target.assumeLastTokenIdMatches(tokenId);

        vm.expectRevert(abi.encodeWithSignature("TokenIdMismatch(uint256,uint256)", 2, 1));
        target.assumeLastTokenIdMatches(2);
    }

    function test_isAdminOrRole() external {
        init();

        vm.prank(admin);
        uint256 tokenId = target.setupNewToken("test", 1);

        assertEq(target.isAdminOrRole(admin, tokenId, adminRole), true);
        assertEq(target.isAdminOrRole(admin, tokenId, minterRole), true);
        assertEq(target.isAdminOrRole(admin, tokenId, fundsManagerRole), true);
        assertEq(target.isAdminOrRole(admin, 2, adminRole), false);
        assertEq(target.isAdminOrRole(recipient, tokenId, adminRole), false);
    }

    function test_setupNewToken_asAdmin(string memory _uri, uint256 _maxSupply) external {
        init();

        vm.prank(admin);
        uint256 tokenId = target.setupNewToken(_uri, _maxSupply);

        IZoraCreator1155TypesV1.TokenData memory tokenData = target.getTokenInfo(tokenId);

        assertEq(tokenData.uri, _uri);
        assertEq(tokenData.maxSupply, _maxSupply);
        assertEq(tokenData.totalMinted, 0);
    }

    function xtest_setupNewToken_asMinter(string memory _uri, uint256 _maxSupply) external {}

    function test_setupNewToken_revertOnlyAdminOrRole() external {
        init();

        vm.expectRevert(abi.encodeWithSelector(IZoraCreator1155.UserMissingRoleForToken.selector, address(this), 0, target.PERMISSION_BIT_MINTER()));
        target.setupNewToken("test", 1);
    }

    function test_updateTokenURI() external {
        init();

        vm.prank(admin);
        uint256 tokenId = target.setupNewToken("test", 1);
        assertEq(target.uri(tokenId), "test");

        vm.prank(admin);
        target.updateTokenURI(tokenId, "test2");
        assertEq(target.uri(tokenId), "test2");
    }

    function test_setTokenMetadataRenderer() external {
        target.initialize("", ICreatorRoyaltiesControl.RoyaltyConfiguration(0, 0, address(0)), admin, _emptyInitData());

        SimpleRenderer contractRenderer = new SimpleRenderer();
        contractRenderer.setContractURI("contract renderer");
        SimpleRenderer singletonRenderer = new SimpleRenderer();

        vm.startPrank(admin);
        target.setTokenMetadataRenderer(0, contractRenderer, "fallback renderer");
        uint256 tokenId = target.setupNewToken("", 1);
        target.setTokenMetadataRenderer(tokenId, singletonRenderer, "singleton renderer");
        vm.stopPrank();

        assertEq(address(target.getCustomRenderer(0)), address(contractRenderer));
        assertEq(target.contractURI(), "contract renderer");
        assertEq(address(target.getCustomRenderer(tokenId)), address(singletonRenderer));
        assertEq(target.uri(tokenId), "singleton renderer");

        vm.prank(admin);
        target.setTokenMetadataRenderer(tokenId, IRenderer1155(address(0)), "");
        assertEq(address(target.getCustomRenderer(tokenId)), address(contractRenderer));
        assertEq(target.uri(tokenId), "fallback renderer");
    }

    function test_setTokenMetadataRenderer_revertOnlyAdminOrRole() external {
        init();

        vm.expectRevert(abi.encodeWithSelector(IZoraCreator1155.UserMissingRoleForToken.selector, address(this), 0, target.PERMISSION_BIT_METADATA()));
        target.setTokenMetadataRenderer(0, IRenderer1155(address(0)), "");
    }

    function test_addPermission(
        uint256 tokenId,
        uint256 permission,
        address user
    ) external {
        vm.assume(permission != 0);
        init();

        vm.prank(admin);
        target.setupNewToken("test", 1000);

        vm.prank(admin);
        target.addPermission(tokenId, user, permission);

        assertEq(target.getPermissions(tokenId, user), permission);
    }

    function test_addPermission_revertOnlyAdminOrRole(uint256 tokenId) external {
        vm.assume(tokenId != 0);
        init();

        vm.expectRevert(abi.encodeWithSelector(IZoraCreator1155.UserMissingRoleForToken.selector, recipient, tokenId, adminRole));
        vm.prank(recipient);
        target.addPermission(tokenId, recipient, adminRole);
    }

    function test_removePermission(
        uint256 tokenId,
        uint256 permission,
        address user
    ) external {
        vm.assume(permission != 0);
        init();

        vm.prank(admin);
        target.setupNewToken("test", 1000);

        vm.prank(admin);
        target.addPermission(tokenId, user, permission);

        vm.prank(admin);
        target.removePermission(tokenId, user, permission);

        assertEq(target.getPermissions(tokenId, user), 0);
    }

    function test_removePermissionRevokeOwnership() external {
        init();

        assertEq(target.owner(), admin);

        vm.prank(admin);
        target.removePermission(0, admin, adminRole);
        assertEq(target.owner(), address(0));
    }

    function test_setOwner() external {
        init();

        assertEq(target.owner(), admin);

        vm.startPrank(admin);
        vm.expectRevert(abi.encodeWithSignature("NewOwnerNeedsToBeAdmin()"));
        target.setOwner(recipient);

        target.addPermission(0, recipient, adminRole);
        target.setOwner(recipient);
        assertEq(target.owner(), recipient);

        vm.stopPrank();
    }

    function test_removePermission_revertOnlyAdminOrRole(uint256 tokenId) external {
        vm.assume(tokenId != 0);
        init();

        vm.expectRevert(abi.encodeWithSelector(IZoraCreator1155.UserMissingRoleForToken.selector, recipient, tokenId, adminRole));
        vm.prank(recipient);
        target.removePermission(tokenId, address(0), adminRole);
    }

    function test_adminMint(uint256 quantity) external {
        vm.assume(quantity < 1000);
        init();

        vm.prank(admin);
        uint256 tokenId = target.setupNewToken("test", 1000);

        vm.prank(admin);
        target.adminMint(recipient, tokenId, quantity, "");

        IZoraCreator1155TypesV1.TokenData memory tokenData = target.getTokenInfo(tokenId);
        assertEq(tokenData.totalMinted, quantity);
        assertEq(target.balanceOf(recipient, tokenId), quantity);
    }

    //  function test_adminMintWithScheduleSmall() external {
    //     uint256 quantity = 100;
    //     address royaltyRecipient = address(0x3334);
    //     // every 10 royalty 1000/10 = 100 tokens minted
    //     init(10, 0, royaltyRecipient);

    //     vm.prank(admin);
    //     uint256 tokenId = target.setupNewToken("test", quantity);

    //     vm.prank(admin);
    //     target.adminMint(recipient, tokenId, 90, "");
    //     vm.prank(admin);
    //     target.adminMint(recipient, tokenId, 1, "");

    //     IZoraCreator1155TypesV1.TokenData memory tokenData = target.getTokenInfo(tokenId);
    //     assertEq(tokenData.totalMinted, 100);
    //     assertEq(target.balanceOf(recipient, tokenId), quantity*9/10);
    //     assertEq(target.balanceOf(royaltyRecipient, tokenId), quantity*1/10);
    // }

    // function test_adminMintWithSchedule() external {
    //     uint256 quantity = 1000;
    //     address royaltyRecipient = address(0x3334);
    //     // every 10 royalty 1000/10 = 100 tokens minted
    //     init(10, 0, royaltyRecipient);

    //     vm.prank(admin);
    //     uint256 tokenId = target.setupNewToken("test", 1000);

    //     vm.prank(admin);
    //     target.adminMint(recipient, tokenId, quantity*9/10+9, "");
    //     vm.prank(admin);
    //     target.adminMint(recipient, tokenId, 1, "");

    //     IZoraCreator1155TypesV1.TokenData memory tokenData = target.getTokenInfo(tokenId);
    //     assertEq(tokenData.totalMinted, 1000);
    //     assertEq(target.balanceOf(recipient, tokenId), quantity*9/10);
    //     assertEq(target.balanceOf(royaltyRecipient, tokenId), quantity*1/10);
    // }

    function test_adminMint_revertOnlyAdminOrRole() external {
        init();

        vm.prank(admin);
        uint256 tokenId = target.setupNewToken("test", 1000);

        vm.expectRevert(abi.encodeWithSelector(IZoraCreator1155.UserMissingRoleForToken.selector, address(this), tokenId, target.PERMISSION_BIT_MINTER()));
        target.adminMint(address(0), tokenId, 0, "");
    }

    function test_adminMint_revertMaxSupply(uint256 quantity) external {
        vm.assume(quantity > 0);
        init();

        vm.prank(admin);
        uint256 tokenId = target.setupNewToken("test", quantity - 1);

        vm.expectRevert(abi.encodeWithSelector(IZoraCreator1155.CannotMintMoreTokens.selector, tokenId, quantity, 0, quantity - 1));
        vm.prank(admin);
        target.adminMint(recipient, tokenId, quantity, "");
    }

    function test_adminMint_revertZeroAddressRecipient() external {
        init();

        vm.prank(admin);
        uint256 tokenId = target.setupNewToken("test", 1000);

        vm.expectRevert();
        vm.prank(admin);
        target.adminMint(address(0), tokenId, 0, "");
    }

    function test_adminMintBatch(uint256 quantity1, uint256 quantity2) external {
        vm.assume(quantity1 < 1000);
        vm.assume(quantity2 < 1000);
        init();

        vm.prank(admin);
        uint256 tokenId1 = target.setupNewToken("test", 1000);

        vm.prank(admin);
        uint256 tokenId2 = target.setupNewToken("test", 1000);

        uint256[] memory tokenIds = new uint256[](2);
        uint256[] memory quantities = new uint256[](2);
        tokenIds[0] = tokenId1;
        tokenIds[1] = tokenId2;
        quantities[0] = quantity1;
        quantities[1] = quantity2;

        vm.prank(admin);
        target.adminMintBatch(recipient, tokenIds, quantities, "");

        IZoraCreator1155TypesV1.TokenData memory tokenData1 = target.getTokenInfo(tokenId1);
        IZoraCreator1155TypesV1.TokenData memory tokenData2 = target.getTokenInfo(tokenId2);

        assertEq(tokenData1.totalMinted, quantity1);
        assertEq(tokenData2.totalMinted, quantity2);
        assertEq(target.balanceOf(recipient, tokenId1), quantity1);
        assertEq(target.balanceOf(recipient, tokenId2), quantity2);
    }

    function test_adminMintBatch_revertOnlyAdminOrRole() external {
        init();

        vm.prank(admin);
        uint256 tokenId = target.setupNewToken("test", 1000);

        uint256[] memory tokenIds = new uint256[](1);
        uint256[] memory quantities = new uint256[](1);
        tokenIds[0] = tokenId;
        quantities[0] = 0;

        vm.expectRevert(abi.encodeWithSelector(IZoraCreator1155.UserMissingRoleForToken.selector, address(this), tokenId, target.PERMISSION_BIT_MINTER()));
        target.adminMintBatch(address(0), tokenIds, quantities, "");
    }

    function test_adminMintBatch_revertMaxSupply(uint256 quantity) external {
        vm.assume(quantity > 1);
        init();

        vm.prank(admin);
        uint256 tokenId = target.setupNewToken("test", quantity - 1);

        uint256[] memory tokenIds = new uint256[](1);
        uint256[] memory quantities = new uint256[](1);
        tokenIds[0] = tokenId;
        quantities[0] = quantity;

        vm.expectRevert(abi.encodeWithSelector(IZoraCreator1155.CannotMintMoreTokens.selector, tokenId, quantity, 0, quantity - 1));
        vm.prank(admin);
        target.adminMintBatch(recipient, tokenIds, quantities, "");
    }

    function test_adminMintBatch_revertZeroAddressRecipient() external {
        init();

        vm.prank(admin);
        uint256 tokenId = target.setupNewToken("test", 1000);

        uint256[] memory tokenIds = new uint256[](1);
        uint256[] memory quantities = new uint256[](1);
        tokenIds[0] = tokenId;
        quantities[0] = 0;

        vm.expectRevert();
        vm.prank(admin);
        target.adminMintBatch(address(0), tokenIds, quantities, "");
    }

    function test_mint(uint256 quantity) external {
        init();

        vm.prank(admin);
        uint256 tokenId = target.setupNewToken("test", quantity);

        SimpleMinter minter = new SimpleMinter();
        vm.prank(admin);
        target.addPermission(tokenId, address(minter), adminRole);

        vm.prank(admin);
        target.mint(minter, tokenId, quantity, abi.encode(recipient));

        IZoraCreator1155TypesV1.TokenData memory tokenData = target.getTokenInfo(tokenId);
        assertEq(tokenData.totalMinted, quantity);
        assertEq(target.balanceOf(recipient, tokenId), quantity);
    }

    function test_mint_revertOnlyMinter() external {
        init();

        vm.prank(admin);
        uint256 tokenId = target.setupNewToken("test", 1000);

        vm.expectRevert(abi.encodeWithSelector(IZoraCreator1155.UserMissingRoleForToken.selector, address(0), tokenId, target.PERMISSION_BIT_MINTER()));
        target.mint(SimpleMinter(payable(address(0))), tokenId, 0, "");
    }

    function test_mint_revertCannotMintMoreTokens() external {
        init();

        vm.prank(admin);
        uint256 tokenId = target.setupNewToken("test", 1000);

        SimpleMinter minter = new SimpleMinter();
        vm.prank(admin);
        target.addPermission(tokenId, address(minter), adminRole);

        vm.expectRevert(abi.encodeWithSelector(IZoraCreator1155.CannotMintMoreTokens.selector, tokenId, 1001, 0, 1000));
        vm.prank(admin);
        target.mint(minter, tokenId, 1001, abi.encode(recipient));
    }

    function test_callSale() external {
        init();

        SimpleMinter minter = new SimpleMinter();

        vm.startPrank(admin);

        uint256 tokenId = target.setupNewToken("", 1);
        target.addPermission(tokenId, address(minter), minterRole);

        target.callSale(tokenId, minter, abi.encodeWithSignature("setNum(uint256)", 1));
        assertEq(minter.num(), 1);

        vm.expectRevert(abi.encodeWithSignature("Sale_CallFailed()"));
        target.callSale(tokenId, minter, abi.encodeWithSignature("setNum(uint256)", 0));

        vm.stopPrank();
    }

    function test_callRenderer() external {
        init();

        SimpleRenderer renderer = new SimpleRenderer();

        vm.startPrank(admin);

        uint256 tokenId = target.setupNewToken("", 1);
        target.setTokenMetadataRenderer(tokenId, renderer, "renderer");
        assertEq(target.uri(tokenId), "renderer");

        target.callRenderer(tokenId, abi.encodeWithSignature("setup(bytes)", "callRender successful"));
        assertEq(target.uri(tokenId), "callRender successful");

        vm.expectRevert(abi.encodeWithSelector(IZoraCreator1155.Renderer_CallFailed.selector, ""));
        target.callRenderer(tokenId, abi.encodeWithSelector(SimpleRenderer.setup.selector, ""));

        vm.stopPrank();
    }

    function test_UpdateContractMetadataFailsContract() external {
        init();

        vm.expectRevert(IZoraCreator1155.NotAllowedContractBaseIDUpdate.selector);
        vm.prank(admin);
        target.updateTokenURI(0, "test");
    }

    function test_ContractNameUpdate() external {
        init();
        assertEq(target.name(), "");

        vm.prank(admin);
        target.updateContractMetadata("newURI", "ASDF");
        assertEq(target.name(), "ASDF");
    }

    function test_TokenURI() external {
        init();

        vm.prank(admin);
        uint256 tokenId = target.setupNewToken("mockuri", 1);
        assertEq(target.uri(tokenId), "mockuri");
    }

    function test_callSetupRendererFails() external {
        init();

        SimpleRenderer renderer = SimpleRenderer(address(new SimpleMinter()));

        vm.startPrank(admin);
        uint256 tokenId = target.setupNewToken("", 1);
        vm.expectRevert(abi.encodeWithSelector(ICreatorRendererControl.RendererNotValid.selector, address(renderer)));
        target.setTokenMetadataRenderer(tokenId, renderer, "renderer");
    }

    function test_callRendererFails() external {
        init();

        SimpleRenderer renderer = new SimpleRenderer();

        vm.startPrank(admin);
        uint256 tokenId = target.setupNewToken("", 1);
        target.setTokenMetadataRenderer(tokenId, renderer, "renderer");

        vm.expectRevert(abi.encodeWithSelector(IZoraCreator1155.Renderer_CallFailed.selector, ""));
        target.callRenderer(tokenId, "0xfoobar");
    }

    function test_supportsInterface() external {
        init();

        // TODO: make this static
        bytes4 interfaceId = type(IZoraCreator1155).interfaceId;

        assertEq(target.supportsInterface(interfaceId), true);
    }

    function test_burn() external {
        init();

        vm.prank(admin);
        uint256 tokenId = target.setupNewToken("test", 10);

        SimpleMinter minter = new SimpleMinter();
        vm.prank(admin);
        target.addPermission(tokenId, address(minter), adminRole);

        vm.prank(admin);
        target.mint(minter, tokenId, 5, abi.encode(recipient));

        vm.prank(recipient);
        target.burn(recipient, tokenId, 3);
    }

    function test_burn_user_not_approved_fails() external {
        init();

        vm.prank(admin);
        uint256 tokenId = target.setupNewToken("test", 10);

        SimpleMinter minter = new SimpleMinter();
        vm.prank(admin);
        target.addPermission(tokenId, address(minter), adminRole);

        vm.prank(admin);
        target.mint(minter, tokenId, 5, abi.encode(recipient));

        vm.prank(address(0x123));
        vm.expectRevert();
        target.burn(recipient, tokenId, 3);
    }

    function test_withdrawAll() external {
        init();

        vm.prank(admin);
        uint256 tokenId = target.setupNewToken("test", 1000);

        SimpleMinter minter = new SimpleMinter();
        vm.prank(admin);
        target.addPermission(tokenId, address(minter), minterRole);

        vm.deal(admin, 1 ether);
        vm.prank(admin);
        target.mint{value: 1 ether}(minter, tokenId, 1000, abi.encode(recipient));

        vm.prank(admin);
        target.withdraw();

        assertEq(admin.balance, 1 ether);
    }

    function test_withdrawAll_revertETHWithdrawFailed(uint256 purchaseAmount, uint256 withdrawAmount) external {
        vm.assume(withdrawAmount <= purchaseAmount);
        init();

        vm.prank(admin);
        uint256 tokenId = target.setupNewToken("test", 1000);

        SimpleMinter minter = new SimpleMinter();
        SimpleMinter(payable(minter)).setReceiveETH(false);

        vm.prank(admin);
        target.setFundsRecipient(payable(minter));

        vm.prank(admin);
        target.addPermission(tokenId, address(minter), minterRole);

        vm.prank(admin);
        target.addPermission(0, address(minter), fundsManagerRole);

        vm.deal(admin, 1 ether);
        vm.prank(admin);
        target.mint{value: 1 ether}(minter, tokenId, 1000, abi.encode(recipient));

        vm.expectRevert(abi.encodeWithSelector(IZoraCreator1155.ETHWithdrawFailed.selector, minter, 1 ether));
        vm.prank(address(minter));
        target.withdraw();
    }
}<|MERGE_RESOLUTION|>--- conflicted
+++ resolved
@@ -42,24 +42,11 @@
         target.initialize("test", ICreatorRoyaltiesControl.RoyaltyConfiguration(0, 0, address(0)), admin, _emptyInitData());
     }
 
-    function init(
-        uint32 royaltySchedule,
-        uint32 royaltyBps,
-        address royaltyRecipient
-    ) internal {
+    function init(uint32 royaltySchedule, uint32 royaltyBps, address royaltyRecipient) internal {
         target.initialize("test", ICreatorRoyaltiesControl.RoyaltyConfiguration(royaltySchedule, royaltyBps, royaltyRecipient), admin, _emptyInitData());
     }
 
-<<<<<<< HEAD
     function test_initialize(uint32 royaltySchedule, uint32 royaltyBPS, address royaltyRecipient, address payable defaultAdmin) external {
-=======
-    function test_initialize(
-        uint32 royaltySchedule,
-        uint32 royaltyBPS,
-        address royaltyRecipient,
-        address defaultAdmin
-    ) external {
->>>>>>> d3fa08e3
         ICreatorRoyaltiesControl.RoyaltyConfiguration memory config = ICreatorRoyaltiesControl.RoyaltyConfiguration(
             royaltySchedule,
             royaltyBPS,
@@ -94,16 +81,12 @@
         assertEq(tokenData.maxSupply, maxSupply);
     }
 
-<<<<<<< HEAD
-    function test_initialize_revertAlreadyInitialized(uint32 royaltySchedule, uint32 royaltyBPS, address royaltyRecipient, address payable defaultAdmin) external {
-=======
     function test_initialize_revertAlreadyInitialized(
         uint32 royaltySchedule,
         uint32 royaltyBPS,
         address royaltyRecipient,
-        address defaultAdmin
+        address payable defaultAdmin
     ) external {
->>>>>>> d3fa08e3
         ICreatorRoyaltiesControl.RoyaltyConfiguration memory config = ICreatorRoyaltiesControl.RoyaltyConfiguration(
             royaltySchedule,
             royaltyBPS,
@@ -211,11 +194,7 @@
         target.setTokenMetadataRenderer(0, IRenderer1155(address(0)), "");
     }
 
-    function test_addPermission(
-        uint256 tokenId,
-        uint256 permission,
-        address user
-    ) external {
+    function test_addPermission(uint256 tokenId, uint256 permission, address user) external {
         vm.assume(permission != 0);
         init();
 
@@ -237,11 +216,7 @@
         target.addPermission(tokenId, recipient, adminRole);
     }
 
-    function test_removePermission(
-        uint256 tokenId,
-        uint256 permission,
-        address user
-    ) external {
+    function test_removePermission(uint256 tokenId, uint256 permission, address user) external {
         vm.assume(permission != 0);
         init();
 
