// SPDX-License-Identifier: MIT
pragma solidity 0.8.17;

import "forge-std/Test.sol";
import {ZoraCreator1155Impl} from "../../src/nft/ZoraCreator1155Impl.sol";
import {Zora1155} from "../../src/proxies/Zora1155.sol";
import {IZoraCreator1155} from "../../src/interfaces/IZoraCreator1155.sol";
import {IRenderer1155} from "../../src/interfaces/IRenderer1155.sol";
import {IZoraCreator1155TypesV1} from "../../src/nft/IZoraCreator1155TypesV1.sol";
import {ICreatorRoyaltiesControl} from "../../src/interfaces/ICreatorRoyaltiesControl.sol";
import {IZoraCreator1155Factory} from "../../src/interfaces/IZoraCreator1155Factory.sol";
import {ICreatorRendererControl} from "../../src/interfaces/ICreatorRendererControl.sol";
import {SimpleMinter} from "../mock/SimpleMinter.sol";
import {SimpleRenderer} from "../mock/SimpleRenderer.sol";

contract ZoraCreator1155Test is Test {
    ZoraCreator1155Impl internal zoraCreator1155Impl;
    ZoraCreator1155Impl internal target;
    address payable internal admin;
    address internal recipient;
    uint256 internal adminRole;
    uint256 internal minterRole;
    uint256 internal fundsManagerRole;
    uint256 internal metadataRole;

    function setUp() external {
        zoraCreator1155Impl = new ZoraCreator1155Impl(0, address(0));
        target = ZoraCreator1155Impl(address(new Zora1155(address(zoraCreator1155Impl))));
        admin = payable(vm.addr(0x1));
        recipient = vm.addr(0x2);
        adminRole = target.PERMISSION_BIT_ADMIN();
        minterRole = target.PERMISSION_BIT_MINTER();
        fundsManagerRole = target.PERMISSION_BIT_FUNDS_MANAGER();
        metadataRole = target.PERMISSION_BIT_METADATA();
    }

    function _emptyInitData() internal pure returns (bytes[] memory response) {
        response = new bytes[](0);
    }

    function init() internal {
        target.initialize("test", ICreatorRoyaltiesControl.RoyaltyConfiguration(0, 0, address(0)), admin, _emptyInitData());
    }

    function init(uint32 royaltySchedule, uint32 royaltyBps, address royaltyRecipient) internal {
        target.initialize("test", ICreatorRoyaltiesControl.RoyaltyConfiguration(royaltySchedule, royaltyBps, royaltyRecipient), admin, _emptyInitData());
    }

<<<<<<< HEAD
    function test_initialize(uint32 royaltySchedule, uint32 royaltyBPS, address royaltyRecipient, address payable defaultAdmin) external {
=======
    function test_initialize(uint32 royaltySchedule, uint32 royaltyBPS, address royaltyRecipient, address defaultAdmin) external {
        vm.assume(royaltySchedule != 1);
>>>>>>> 8ab240fd
        ICreatorRoyaltiesControl.RoyaltyConfiguration memory config = ICreatorRoyaltiesControl.RoyaltyConfiguration(
            royaltySchedule,
            royaltyBPS,
            royaltyRecipient
        );
        target.initialize("test", config, defaultAdmin, _emptyInitData());

        assertEq(target.contractURI(), "test");
        (uint32 fetchedSchedule, uint256 fetchedBps, address fetchedRecipient) = target.royalties(0);
        assertEq(fetchedSchedule, royaltySchedule);
        assertEq(fetchedBps, royaltyBPS);
        assertEq(fetchedRecipient, royaltyRecipient);
    }

    function test_initialize_withSetupActions(
        uint32 royaltySchedule,
        uint32 royaltyBPS,
        address royaltyRecipient,
        address payable defaultAdmin,
        uint256 maxSupply
    ) external {
        vm.assume(royaltySchedule != 1);
        ICreatorRoyaltiesControl.RoyaltyConfiguration memory config = ICreatorRoyaltiesControl.RoyaltyConfiguration(
            royaltySchedule,
            royaltyBPS,
            royaltyRecipient
        );
        bytes[] memory setupActions = new bytes[](1);
        setupActions[0] = abi.encodeWithSelector(IZoraCreator1155.setupNewToken.selector, "test", maxSupply);
        target.initialize("test", config, defaultAdmin, setupActions);

        IZoraCreator1155TypesV1.TokenData memory tokenData = target.getTokenInfo(1);
        assertEq(tokenData.maxSupply, maxSupply);
    }

<<<<<<< HEAD
    function test_initialize_revertAlreadyInitialized(
        uint32 royaltySchedule,
        uint32 royaltyBPS,
        address royaltyRecipient,
        address payable defaultAdmin
    ) external {
=======
    function test_initialize_revertAlreadyInitialized(uint32 royaltySchedule, uint32 royaltyBPS, address royaltyRecipient, address defaultAdmin) external {
        vm.assume(royaltySchedule != 1);
>>>>>>> 8ab240fd
        ICreatorRoyaltiesControl.RoyaltyConfiguration memory config = ICreatorRoyaltiesControl.RoyaltyConfiguration(
            royaltySchedule,
            royaltyBPS,
            royaltyRecipient
        );
        target.initialize("test", config, defaultAdmin, _emptyInitData());

        vm.expectRevert();
        target.initialize("test", config, defaultAdmin, _emptyInitData());
    }

    function test_contractVersion() external {
        init();

        assertEq(target.contractVersion(), "0.0.8");
    }

    function test_assumeLastTokenIdMatches() external {
        init();

        vm.prank(admin);
        uint256 tokenId = target.setupNewToken("test", 1);
        assertEq(tokenId, 1);
        target.assumeLastTokenIdMatches(tokenId);

        vm.expectRevert(abi.encodeWithSignature("TokenIdMismatch(uint256,uint256)", 2, 1));
        target.assumeLastTokenIdMatches(2);
    }

    function test_isAdminOrRole() external {
        init();

        vm.prank(admin);
        uint256 tokenId = target.setupNewToken("test", 1);

        assertEq(target.isAdminOrRole(admin, tokenId, adminRole), true);
        assertEq(target.isAdminOrRole(admin, tokenId, minterRole), true);
        assertEq(target.isAdminOrRole(admin, tokenId, fundsManagerRole), true);
        assertEq(target.isAdminOrRole(admin, 2, adminRole), false);
        assertEq(target.isAdminOrRole(recipient, tokenId, adminRole), false);
    }

    function test_setupNewToken_asAdmin(string memory _uri, uint256 _maxSupply) external {
        init();

        vm.prank(admin);
        uint256 tokenId = target.setupNewToken(_uri, _maxSupply);

        IZoraCreator1155TypesV1.TokenData memory tokenData = target.getTokenInfo(tokenId);

        assertEq(tokenData.uri, _uri);
        assertEq(tokenData.maxSupply, _maxSupply);
        assertEq(tokenData.totalMinted, 0);
    }

    function xtest_setupNewToken_asMinter(string memory _uri, uint256 _maxSupply) external {}

    function test_setupNewToken_revertOnlyAdminOrRole() external {
        init();

        vm.expectRevert(abi.encodeWithSelector(IZoraCreator1155.UserMissingRoleForToken.selector, address(this), 0, target.PERMISSION_BIT_MINTER()));
        target.setupNewToken("test", 1);
    }

    function test_updateTokenURI() external {
        init();

        vm.prank(admin);
        uint256 tokenId = target.setupNewToken("test", 1);
        assertEq(target.uri(tokenId), "test");

        vm.prank(admin);
        target.updateTokenURI(tokenId, "test2");
        assertEq(target.uri(tokenId), "test2");
    }

    function test_setTokenMetadataRenderer() external {
        target.initialize("", ICreatorRoyaltiesControl.RoyaltyConfiguration(0, 0, address(0)), admin, _emptyInitData());

        SimpleRenderer contractRenderer = new SimpleRenderer();
        contractRenderer.setContractURI("contract renderer");
        SimpleRenderer singletonRenderer = new SimpleRenderer();

        vm.startPrank(admin);
        target.setTokenMetadataRenderer(0, contractRenderer, "fallback renderer");
        uint256 tokenId = target.setupNewToken("", 1);
        target.setTokenMetadataRenderer(tokenId, singletonRenderer, "singleton renderer");
        vm.stopPrank();

        assertEq(address(target.getCustomRenderer(0)), address(contractRenderer));
        assertEq(target.contractURI(), "contract renderer");
        assertEq(address(target.getCustomRenderer(tokenId)), address(singletonRenderer));
        assertEq(target.uri(tokenId), "singleton renderer");

        vm.prank(admin);
        target.setTokenMetadataRenderer(tokenId, IRenderer1155(address(0)), "");
        assertEq(address(target.getCustomRenderer(tokenId)), address(contractRenderer));
        assertEq(target.uri(tokenId), "fallback renderer");
    }

    function test_setTokenMetadataRenderer_revertOnlyAdminOrRole() external {
        init();

        vm.expectRevert(abi.encodeWithSelector(IZoraCreator1155.UserMissingRoleForToken.selector, address(this), 0, target.PERMISSION_BIT_METADATA()));
        target.setTokenMetadataRenderer(0, IRenderer1155(address(0)), "");
    }

    function test_addPermission(uint256 tokenId, uint256 permission, address user) external {
        vm.assume(permission != 0);
        init();

        vm.prank(admin);
        target.setupNewToken("test", 1000);

        vm.prank(admin);
        target.addPermission(tokenId, user, permission);

        assertEq(target.getPermissions(tokenId, user), permission);
    }

    function test_addPermission_revertOnlyAdminOrRole(uint256 tokenId) external {
        vm.assume(tokenId != 0);
        init();

        vm.expectRevert(abi.encodeWithSelector(IZoraCreator1155.UserMissingRoleForToken.selector, recipient, tokenId, adminRole));
        vm.prank(recipient);
        target.addPermission(tokenId, recipient, adminRole);
    }

    function test_removePermission(uint256 tokenId, uint256 permission, address user) external {
        vm.assume(permission != 0);
        init();

        vm.prank(admin);
        target.setupNewToken("test", 1000);

        vm.prank(admin);
        target.addPermission(tokenId, user, permission);

        vm.prank(admin);
        target.removePermission(tokenId, user, permission);

        assertEq(target.getPermissions(tokenId, user), 0);
    }

    function test_removePermissionRevokeOwnership() external {
        init();

        assertEq(target.owner(), admin);

        vm.prank(admin);
        target.removePermission(0, admin, adminRole);
        assertEq(target.owner(), address(0));
    }

    function test_setOwner() external {
        init();

        assertEq(target.owner(), admin);

        vm.startPrank(admin);
        vm.expectRevert(abi.encodeWithSignature("NewOwnerNeedsToBeAdmin()"));
        target.setOwner(recipient);

        target.addPermission(0, recipient, adminRole);
        target.setOwner(recipient);
        assertEq(target.owner(), recipient);

        vm.stopPrank();
    }

    function test_removePermission_revertOnlyAdminOrRole(uint256 tokenId) external {
        vm.assume(tokenId != 0);
        init();

        vm.expectRevert(abi.encodeWithSelector(IZoraCreator1155.UserMissingRoleForToken.selector, recipient, tokenId, adminRole));
        vm.prank(recipient);
        target.removePermission(tokenId, address(0), adminRole);
    }

    function test_adminMint(uint256 quantity) external {
        vm.assume(quantity < 1000);
        init();

        vm.prank(admin);
        uint256 tokenId = target.setupNewToken("test", 1000);

        vm.prank(admin);
        target.adminMint(recipient, tokenId, quantity, "");

        IZoraCreator1155TypesV1.TokenData memory tokenData = target.getTokenInfo(tokenId);
        assertEq(tokenData.totalMinted, quantity);
        assertEq(target.balanceOf(recipient, tokenId), quantity);
    }

    function test_adminMintWithScheduleSmall() external {
        uint256 quantity = 100;
        address royaltyRecipient = address(0x3334);
        // every 10 royalty 100/10 = 10 tokens minted
        init(10, 0, royaltyRecipient);

        vm.prank(admin);
        uint256 tokenId = target.setupNewToken("test", quantity);

        vm.prank(admin);
        target.adminMint(recipient, tokenId, 90, "");

        IZoraCreator1155TypesV1.TokenData memory tokenData = target.getTokenInfo(tokenId);
        assertEq(tokenData.totalMinted, 100);
        assertEq(target.balanceOf(recipient, tokenId), (quantity * 9) / 10);
        assertEq(target.balanceOf(royaltyRecipient, tokenId), (quantity * 1) / 10);
    }

    function test_adminMintWithSchedule() external {
        uint256 quantity = 1000;
        address royaltyRecipient = address(0x3334);
        // every 10 tokens, mint 1 to  royalty 1000/10 = 100 tokens minted to royalty recipient
        init(10, 0, royaltyRecipient);

        vm.prank(admin);
        uint256 tokenId = target.setupNewToken("test", 1000);

        vm.prank(admin);
        target.adminMint(recipient, tokenId, (quantity * 9) / 10, "");

        IZoraCreator1155TypesV1.TokenData memory tokenData = target.getTokenInfo(tokenId);
        assertEq(tokenData.totalMinted, 1000);
        assertEq(target.balanceOf(recipient, tokenId), (quantity * 9) / 10);
        assertEq(target.balanceOf(royaltyRecipient, tokenId), (quantity * 1) / 10);
    }

    function test_adminMint_revertOnlyAdminOrRole() external {
        init();

        vm.prank(admin);
        uint256 tokenId = target.setupNewToken("test", 1000);

        vm.expectRevert(abi.encodeWithSelector(IZoraCreator1155.UserMissingRoleForToken.selector, address(this), tokenId, target.PERMISSION_BIT_MINTER()));
        target.adminMint(address(0), tokenId, 0, "");
    }

    function test_adminMint_revertMaxSupply(uint256 quantity) external {
        vm.assume(quantity > 0);
        init();

        vm.prank(admin);
        uint256 tokenId = target.setupNewToken("test", quantity - 1);

        vm.expectRevert(abi.encodeWithSelector(IZoraCreator1155.CannotMintMoreTokens.selector, tokenId, quantity, 0, quantity - 1));
        vm.prank(admin);
        target.adminMint(recipient, tokenId, quantity, "");
    }

    function test_adminMint_revertZeroAddressRecipient() external {
        init();

        vm.prank(admin);
        uint256 tokenId = target.setupNewToken("test", 1000);

        vm.expectRevert();
        vm.prank(admin);
        target.adminMint(address(0), tokenId, 0, "");
    }

    function test_adminMintBatch(uint256 quantity1, uint256 quantity2) external {
        vm.assume(quantity1 < 1000);
        vm.assume(quantity2 < 1000);
        init();

        vm.prank(admin);
        uint256 tokenId1 = target.setupNewToken("test", 1000);

        vm.prank(admin);
        uint256 tokenId2 = target.setupNewToken("test", 1000);

        uint256[] memory tokenIds = new uint256[](2);
        uint256[] memory quantities = new uint256[](2);
        tokenIds[0] = tokenId1;
        tokenIds[1] = tokenId2;
        quantities[0] = quantity1;
        quantities[1] = quantity2;

        vm.prank(admin);
        target.adminMintBatch(recipient, tokenIds, quantities, "");

        IZoraCreator1155TypesV1.TokenData memory tokenData1 = target.getTokenInfo(tokenId1);
        IZoraCreator1155TypesV1.TokenData memory tokenData2 = target.getTokenInfo(tokenId2);

        assertEq(tokenData1.totalMinted, quantity1);
        assertEq(tokenData2.totalMinted, quantity2);
        assertEq(target.balanceOf(recipient, tokenId1), quantity1);
        assertEq(target.balanceOf(recipient, tokenId2), quantity2);
    }

    function test_adminMintBatchWithSchedule(uint256 quantity1, uint256 quantity2) external {
        vm.assume(quantity1 < 900);
        vm.assume(quantity2 < 900);

        address royaltyRecipient = address(0x3334);
        // every 10th token is a token for the royalty recipient
        init(10, 0, royaltyRecipient);

        vm.prank(admin);
        uint256 tokenId1 = target.setupNewToken("test", 1000);

        vm.prank(admin);
        uint256 tokenId2 = target.setupNewToken("test", 1000);

        uint256[] memory tokenIds = new uint256[](2);
        uint256[] memory quantities = new uint256[](2);
        tokenIds[0] = tokenId1;
        tokenIds[1] = tokenId2;
        quantities[0] = quantity1;
        quantities[1] = quantity2;

        vm.prank(admin);
        target.adminMintBatch(recipient, tokenIds, quantities, "");

        IZoraCreator1155TypesV1.TokenData memory tokenData1 = target.getTokenInfo(tokenId1);
        IZoraCreator1155TypesV1.TokenData memory tokenData2 = target.getTokenInfo(tokenId2);

        assertEq(tokenData1.totalMinted, quantity1 + (quantity1 / 9));
        assertEq(tokenData2.totalMinted, quantity2 + (quantity2 / 9));
        assertEq(target.balanceOf(recipient, tokenId1), quantity1);
        assertEq(target.balanceOf(recipient, tokenId2), quantity2);
        assertEq(target.balanceOf(royaltyRecipient, tokenId1), quantity1 / 9);
        assertEq(target.balanceOf(royaltyRecipient, tokenId2), quantity2 / 9);
    }

    function test_adminMintBatch_revertOnlyAdminOrRole() external {
        init();

        vm.prank(admin);
        uint256 tokenId = target.setupNewToken("test", 1000);

        uint256[] memory tokenIds = new uint256[](1);
        uint256[] memory quantities = new uint256[](1);
        tokenIds[0] = tokenId;
        quantities[0] = 0;

        vm.expectRevert(abi.encodeWithSelector(IZoraCreator1155.UserMissingRoleForToken.selector, address(this), tokenId, target.PERMISSION_BIT_MINTER()));
        target.adminMintBatch(address(0), tokenIds, quantities, "");
    }

    function test_adminMintBatch_revertMaxSupply(uint256 quantity) external {
        vm.assume(quantity > 1);
        init();

        vm.prank(admin);
        uint256 tokenId = target.setupNewToken("test", quantity - 1);

        uint256[] memory tokenIds = new uint256[](1);
        uint256[] memory quantities = new uint256[](1);
        tokenIds[0] = tokenId;
        quantities[0] = quantity;

        vm.expectRevert(abi.encodeWithSelector(IZoraCreator1155.CannotMintMoreTokens.selector, tokenId, quantity, 0, quantity - 1));
        vm.prank(admin);
        target.adminMintBatch(recipient, tokenIds, quantities, "");
    }

    function test_adminMintBatch_revertZeroAddressRecipient() external {
        init();

        vm.prank(admin);
        uint256 tokenId = target.setupNewToken("test", 1000);

        uint256[] memory tokenIds = new uint256[](1);
        uint256[] memory quantities = new uint256[](1);
        tokenIds[0] = tokenId;
        quantities[0] = 0;

        vm.expectRevert();
        vm.prank(admin);
        target.adminMintBatch(address(0), tokenIds, quantities, "");
    }

    function test_mint(uint256 quantity) external {
        init();

        vm.prank(admin);
        uint256 tokenId = target.setupNewToken("test", quantity);

        SimpleMinter minter = new SimpleMinter();
        vm.prank(admin);
        target.addPermission(tokenId, address(minter), adminRole);

        vm.prank(admin);
        target.mint(minter, tokenId, quantity, abi.encode(recipient));

        IZoraCreator1155TypesV1.TokenData memory tokenData = target.getTokenInfo(tokenId);
        assertEq(tokenData.totalMinted, quantity);
        assertEq(target.balanceOf(recipient, tokenId), quantity);
    }

    function test_mint_revertOnlyMinter() external {
        init();

        vm.prank(admin);
        uint256 tokenId = target.setupNewToken("test", 1000);

        vm.expectRevert(abi.encodeWithSelector(IZoraCreator1155.UserMissingRoleForToken.selector, address(0), tokenId, target.PERMISSION_BIT_MINTER()));
        target.mint(SimpleMinter(payable(address(0))), tokenId, 0, "");
    }

    function test_mint_revertCannotMintMoreTokens() external {
        init();

        vm.prank(admin);
        uint256 tokenId = target.setupNewToken("test", 1000);

        SimpleMinter minter = new SimpleMinter();
        vm.prank(admin);
        target.addPermission(tokenId, address(minter), adminRole);

        vm.expectRevert(abi.encodeWithSelector(IZoraCreator1155.CannotMintMoreTokens.selector, tokenId, 1001, 0, 1000));
        vm.prank(admin);
        target.mint(minter, tokenId, 1001, abi.encode(recipient));
    }

    function test_callSale() external {
        init();

        SimpleMinter minter = new SimpleMinter();

        vm.startPrank(admin);

        uint256 tokenId = target.setupNewToken("", 1);
        target.addPermission(tokenId, address(minter), minterRole);

        target.callSale(tokenId, minter, abi.encodeWithSignature("setNum(uint256)", 1));
        assertEq(minter.num(), 1);

        vm.expectRevert(abi.encodeWithSignature("Sale_CallFailed()"));
        target.callSale(tokenId, minter, abi.encodeWithSignature("setNum(uint256)", 0));

        vm.stopPrank();
    }

    function test_callRenderer() external {
        init();

        SimpleRenderer renderer = new SimpleRenderer();

        vm.startPrank(admin);

        uint256 tokenId = target.setupNewToken("", 1);
        target.setTokenMetadataRenderer(tokenId, renderer, "renderer");
        assertEq(target.uri(tokenId), "renderer");

        target.callRenderer(tokenId, abi.encodeWithSignature("setup(bytes)", "callRender successful"));
        assertEq(target.uri(tokenId), "callRender successful");

        vm.expectRevert(abi.encodeWithSelector(IZoraCreator1155.Renderer_CallFailed.selector, ""));
        target.callRenderer(tokenId, abi.encodeWithSelector(SimpleRenderer.setup.selector, ""));

        vm.stopPrank();
    }

    function test_UpdateContractMetadataFailsContract() external {
        init();

        vm.expectRevert(IZoraCreator1155.NotAllowedContractBaseIDUpdate.selector);
        vm.prank(admin);
        target.updateTokenURI(0, "test");
    }

    function test_ContractNameUpdate() external {
        init();
        assertEq(target.name(), "");

        vm.prank(admin);
        target.updateContractMetadata("newURI", "ASDF");
        assertEq(target.name(), "ASDF");
    }

    function test_TokenURI() external {
        init();

        vm.prank(admin);
        uint256 tokenId = target.setupNewToken("mockuri", 1);
        assertEq(target.uri(tokenId), "mockuri");
    }

    function test_callSetupRendererFails() external {
        init();

        SimpleRenderer renderer = SimpleRenderer(address(new SimpleMinter()));

        vm.startPrank(admin);
        uint256 tokenId = target.setupNewToken("", 1);
        vm.expectRevert(abi.encodeWithSelector(ICreatorRendererControl.RendererNotValid.selector, address(renderer)));
        target.setTokenMetadataRenderer(tokenId, renderer, "renderer");
    }

    function test_callRendererFails() external {
        init();

        SimpleRenderer renderer = new SimpleRenderer();

        vm.startPrank(admin);
        uint256 tokenId = target.setupNewToken("", 1);
        target.setTokenMetadataRenderer(tokenId, renderer, "renderer");

        vm.expectRevert(abi.encodeWithSelector(IZoraCreator1155.Renderer_CallFailed.selector, ""));
        target.callRenderer(tokenId, "0xfoobar");
    }

    function test_supportsInterface() external {
        init();

        // TODO: make this static
        bytes4 interfaceId = type(IZoraCreator1155).interfaceId;

        assertEq(target.supportsInterface(interfaceId), true);
    }

    function test_burnBatch() external {
        init();

        vm.prank(admin);
        uint256 tokenId = target.setupNewToken("test", 10);

        SimpleMinter minter = new SimpleMinter();
        vm.prank(admin);
        target.addPermission(tokenId, address(minter), adminRole);

        vm.prank(admin);
        target.mint(minter, tokenId, 5, abi.encode(recipient));

        uint256[] memory burnBatchIds = new uint256[](1);
        uint256[] memory burnBatchValues = new uint256[](1);
        burnBatchIds[0] = tokenId;
        burnBatchValues[0] = 3;

        vm.prank(recipient);
        target.burnBatch(recipient, burnBatchIds, burnBatchValues);
    }

    function test_burnBatch_user_not_approved_fails() external {
        init();

        vm.prank(admin);
        uint256 tokenId = target.setupNewToken("test", 10);

        SimpleMinter minter = new SimpleMinter();
        vm.prank(admin);
        target.addPermission(tokenId, address(minter), adminRole);

        vm.prank(admin);
        target.mint(minter, tokenId, 5, abi.encode(recipient));

        uint256[] memory burnBatchIds = new uint256[](1);
        uint256[] memory burnBatchValues = new uint256[](1);
        burnBatchIds[0] = tokenId;
        burnBatchValues[0] = 3;

        vm.expectRevert();

        vm.prank(address(0x123));
        target.burnBatch(recipient, burnBatchIds, burnBatchValues);
    }

    function test_withdrawAll() external {
        init();

        vm.prank(admin);
        uint256 tokenId = target.setupNewToken("test", 1000);

        SimpleMinter minter = new SimpleMinter();
        vm.prank(admin);
        target.addPermission(tokenId, address(minter), minterRole);

        vm.deal(admin, 1 ether);
        vm.prank(admin);
        target.mint{value: 1 ether}(minter, tokenId, 1000, abi.encode(recipient));

        vm.prank(admin);
        target.withdraw();

        assertEq(admin.balance, 1 ether);
    }

    function test_withdrawAll_revertETHWithdrawFailed(uint256 purchaseAmount, uint256 withdrawAmount) external {
        vm.assume(withdrawAmount <= purchaseAmount);
        init();

        vm.prank(admin);
        uint256 tokenId = target.setupNewToken("test", 1000);

        SimpleMinter minter = new SimpleMinter();
        SimpleMinter(payable(minter)).setReceiveETH(false);

        vm.prank(admin);
        target.setFundsRecipient(payable(minter));

        vm.prank(admin);
        target.addPermission(tokenId, address(minter), minterRole);

        vm.prank(admin);
        target.addPermission(0, address(minter), fundsManagerRole);

        vm.deal(admin, 1 ether);
        vm.prank(admin);
        target.mint{value: 1 ether}(minter, tokenId, 1000, abi.encode(recipient));

        vm.expectRevert(abi.encodeWithSelector(IZoraCreator1155.ETHWithdrawFailed.selector, minter, 1 ether));
        vm.prank(address(minter));
        target.withdraw();
    }
}<|MERGE_RESOLUTION|>--- conflicted
+++ resolved
@@ -46,12 +46,8 @@
         target.initialize("test", ICreatorRoyaltiesControl.RoyaltyConfiguration(royaltySchedule, royaltyBps, royaltyRecipient), admin, _emptyInitData());
     }
 
-<<<<<<< HEAD
     function test_initialize(uint32 royaltySchedule, uint32 royaltyBPS, address royaltyRecipient, address payable defaultAdmin) external {
-=======
-    function test_initialize(uint32 royaltySchedule, uint32 royaltyBPS, address royaltyRecipient, address defaultAdmin) external {
         vm.assume(royaltySchedule != 1);
->>>>>>> 8ab240fd
         ICreatorRoyaltiesControl.RoyaltyConfiguration memory config = ICreatorRoyaltiesControl.RoyaltyConfiguration(
             royaltySchedule,
             royaltyBPS,
@@ -87,17 +83,13 @@
         assertEq(tokenData.maxSupply, maxSupply);
     }
 
-<<<<<<< HEAD
     function test_initialize_revertAlreadyInitialized(
         uint32 royaltySchedule,
         uint32 royaltyBPS,
         address royaltyRecipient,
         address payable defaultAdmin
     ) external {
-=======
-    function test_initialize_revertAlreadyInitialized(uint32 royaltySchedule, uint32 royaltyBPS, address royaltyRecipient, address defaultAdmin) external {
         vm.assume(royaltySchedule != 1);
->>>>>>> 8ab240fd
         ICreatorRoyaltiesControl.RoyaltyConfiguration memory config = ICreatorRoyaltiesControl.RoyaltyConfiguration(
             royaltySchedule,
             royaltyBPS,
