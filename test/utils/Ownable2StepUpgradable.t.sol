// SPDX-License-Identifier: MIT
pragma solidity 0.8.17;

import "forge-std/Test.sol";
import {Ownable2StepUpgradeable} from "../../src/utils/ownable/Ownable2StepUpgradeable.sol";
import {IOwnable2StepUpgradeable} from "../../src/utils/ownable/IOwnable2StepUpgradeable.sol";
import {ZoraCreator1155FactoryImpl} from "../../src/factory/ZoraCreator1155FactoryImpl.sol";
import {ZoraCreator1155FactoryProxy} from "../../src/proxies/ZoraCreator1155FactoryProxy.sol";
import {IZoraCreator1155} from "../../src/interfaces/IZoraCreator1155.sol";
import {IMinter1155} from "../../src/interfaces/IMinter1155.sol";
import {IZoraCreator1155Factory} from "../../src/interfaces/IZoraCreator1155Factory.sol";

contract Ownable2StepUpgradableTest is Test {
    Ownable2StepUpgradeable internal ownable;
    address internal owner;

    function setUp() external {
        owner = vm.addr(0x1);
<<<<<<< HEAD
        ZoraCreator1155FactoryImpl factory = new ZoraCreator1155FactoryImpl(IZoraCreator1155(owner), IMinter1155(address(0)), IMinter1155(address(0)));
        ZoraCreator1155FactoryProxy proxy = new ZoraCreator1155FactoryProxy(address(factory));
        IZoraCreator1155Factory(address(proxy)).initialize(owner);
=======
        ZoraCreator1155FactoryImpl factory = new ZoraCreator1155FactoryImpl(IZoraCreator1155(owner));
        ZoraCreator1155FactoryProxy proxy = new ZoraCreator1155FactoryProxy(
            address(factory),
            abi.encodeWithSelector(ZoraCreator1155FactoryImpl.initialize.selector, owner)
        );
>>>>>>> 17484f86
        ownable = Ownable2StepUpgradeable(address(proxy));
    }

    function test_init() external {
        assertEq(ownable.owner(), owner);
        assertEq(ownable.pendingOwner(), address(0));
    }

    function test_transferOwnership(address _newOwner) external {
        vm.assume(_newOwner != address(0));

        assertEq(ownable.owner(), owner);

        vm.prank(owner);
        ownable.transferOwnership(_newOwner);

        assertEq(ownable.owner(), _newOwner);
    }

    function test_transferOwnership_revertNotZeroAddress() external {
        vm.prank(owner);
        vm.expectRevert(IOwnable2StepUpgradeable.OWNER_CANNOT_BE_ZERO_ADDRESS.selector);
        ownable.transferOwnership(address(0));
    }

    function test_transferOwnership_revertOnlyOwner() external {
        vm.expectRevert(IOwnable2StepUpgradeable.ONLY_OWNER.selector);
        ownable.transferOwnership(vm.addr(0x2));
    }

    function test_safeTransferOwnership(address _newOwner) external {
        vm.assume(_newOwner != address(0));

        vm.prank(owner);
        ownable.safeTransferOwnership(_newOwner);

        assertEq(ownable.pendingOwner(), _newOwner);
        assertEq(ownable.owner(), owner);
    }

    function test_safeTransferOwnership_revertNotZeroAddress() external {
        vm.prank(owner);
        vm.expectRevert(IOwnable2StepUpgradeable.OWNER_CANNOT_BE_ZERO_ADDRESS.selector);
        ownable.safeTransferOwnership(address(0));
    }

    function test_safeTransferOwnership_revertOnlyOwner() external {
        vm.expectRevert(IOwnable2StepUpgradeable.ONLY_OWNER.selector);
        ownable.safeTransferOwnership(vm.addr(0x2));
    }

    function test_acceptOwnership(address _newOwner) external {
        vm.assume(_newOwner != address(0));

        vm.prank(owner);
        ownable.safeTransferOwnership(_newOwner);
        vm.prank(_newOwner);
        ownable.acceptOwnership();

        assertEq(ownable.owner(), _newOwner);
        assertEq(ownable.pendingOwner(), address(0));
    }

    function test_acceptOwnership_revertOnlyPendingOwner() external {
        vm.expectRevert(IOwnable2StepUpgradeable.ONLY_PENDING_OWNER.selector);
        ownable.acceptOwnership();
    }

    function test_cancelOwnershipTransfer() external {
        vm.prank(owner);
        ownable.safeTransferOwnership(vm.addr(0x2));
        vm.prank(owner);
        ownable.cancelOwnershipTransfer();

        assertEq(ownable.owner(), owner);
        assertEq(ownable.pendingOwner(), address(0));
    }

    function test_resignOwnership() external {
        vm.prank(owner);
        ownable.resignOwnership();

        assertEq(ownable.owner(), address(0));
        assertEq(ownable.pendingOwner(), address(0));
    }
}<|MERGE_RESOLUTION|>--- conflicted
+++ resolved
@@ -16,17 +16,9 @@
 
     function setUp() external {
         owner = vm.addr(0x1);
-<<<<<<< HEAD
         ZoraCreator1155FactoryImpl factory = new ZoraCreator1155FactoryImpl(IZoraCreator1155(owner), IMinter1155(address(0)), IMinter1155(address(0)));
-        ZoraCreator1155FactoryProxy proxy = new ZoraCreator1155FactoryProxy(address(factory));
+        ZoraCreator1155FactoryProxy proxy = new ZoraCreator1155FactoryProxy(address(factory), "");
         IZoraCreator1155Factory(address(proxy)).initialize(owner);
-=======
-        ZoraCreator1155FactoryImpl factory = new ZoraCreator1155FactoryImpl(IZoraCreator1155(owner));
-        ZoraCreator1155FactoryProxy proxy = new ZoraCreator1155FactoryProxy(
-            address(factory),
-            abi.encodeWithSelector(ZoraCreator1155FactoryImpl.initialize.selector, owner)
-        );
->>>>>>> 17484f86
         ownable = Ownable2StepUpgradeable(address(proxy));
     }
 
