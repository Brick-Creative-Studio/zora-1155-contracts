// SPDX-License-Identifier: MIT
pragma solidity 0.8.17;

import {IERC1155MetadataURIUpgradeable} from "@openzeppelin/contracts-upgradeable/interfaces/IERC1155MetadataURIUpgradeable.sol";
import {IZoraCreator1155TypesV1} from "../nft/IZoraCreator1155TypesV1.sol";
import {IRenderer1155} from "../interfaces/IRenderer1155.sol";
import {IMinter1155} from "../interfaces/IMinter1155.sol";
import {IOwnable} from "../interfaces/IOwnable.sol";
import {IVersionedContract} from "./IVersionedContract.sol";
import {ICreatorRoyaltiesControl} from "../interfaces/ICreatorRoyaltiesControl.sol";

<<<<<<< HEAD
interface IZoraCreator1155 is IZoraCreator1155TypesV1, IVersionedContract, IOwnable {
=======
/// @notice Main interface for the ZoraCreator1155 contract
interface IZoraCreator1155 is IZoraCreator1155TypesV1, IVersionedContract, IERC1155MetadataURIUpgradeable {
>>>>>>> d3fa08e3
    function PERMISSION_BIT_ADMIN() external returns (uint256);

    function PERMISSION_BIT_MINTER() external returns (uint256);

    function PERMISSION_BIT_SALES() external returns (uint256);

    function PERMISSION_BIT_METADATA() external returns (uint256);

    /// @notice Used to label the configuration update type 
    enum ConfigUpdate {
        OWNER,
        FUNDS_RECIPIENT,
        TRANSFER_HOOK
    }
    event ConfigUpdated(address indexed updater, ConfigUpdate indexed updateType, ContractConfig newConfig);

    event UpdatedToken(address indexed from, uint256 indexed tokenId, TokenData tokenData);
    event SetupNewToken(uint256 indexed tokenId, address indexed sender, string _uri, uint256 maxSupply);

    function setOwner(address newOwner) external;

    event ContractRendererUpdated(IRenderer1155 renderer);
    event ContractMetadataUpdated(address indexed updater, string uri, string name);
    event Purchased(address indexed sender, address indexed minter, uint256 indexed tokenId, uint256 quantity, uint256 value);

    error TokenIdMismatch(uint256 expected, uint256 actual);
    error NotAllowedContractBaseIDUpdate();
    error UserMissingRoleForToken(address user, uint256 tokenId, uint256 role);

    error Config_TransferHookNotSupported(address proposedAddress);

    error Mint_InsolventSaleTransfer();
    error Mint_ValueTransferFail();
    error Mint_TokenIDMintNotAllowed();
    error Mint_UnknownCommand();

    error Burn_NotOwnerOrApproved(address operator, address user);

    error NewOwnerNeedsToBeAdmin();

    error Sale_CallFailed();

    error Renderer_CallFailed(bytes reason);
    error Renderer_NotValidRendererContract();

    error ETHWithdrawFailed(address recipient, uint256 amount);
    error FundsWithdrawInsolvent(uint256 amount, uint256 contractValue);

    error CannotMintMoreTokens(uint256 tokenId, uint256 quantity, uint256 totalMinted, uint256 maxSupply);

    function initialize(
        string memory contractURI,
        ICreatorRoyaltiesControl.RoyaltyConfiguration memory defaultRoyaltyConfiguration,
        address payable defaultAdmin,
        bytes[] calldata setupActions
    ) external;

    /// @notice Only allow minting one token id at time
    /// @dev Mint contract function that calls the underlying sales function for commands
    /// @param minter Address for the minter
    /// @param tokenId tokenId to mint, set to 0 for new tokenId
    /// @param quantity to mint
    /// @param minterArguments calldata for the minter contracts
    function mint(
        IMinter1155 minter,
        uint256 tokenId,
        uint256 quantity,
        bytes calldata minterArguments
    ) external payable;

    function adminMint(
        address recipient,
        uint256 tokenId,
        uint256 quantity,
        bytes memory data
    ) external;

    function adminMintBatch(
        address recipient,
        uint256[] memory tokenIds,
        uint256[] memory quantities,
        bytes memory data
    ) external;

    function burn(
        address user,
        uint256 tokenId,
        uint256 amount
    ) external;

    function burnBatch(
        address user,
        uint256[] calldata tokenIds,
        uint256[] calldata amounts
    ) external;

    /// @notice Contract call to setupNewToken
    /// @param _uri URI for the token
    /// @param maxSupply maxSupply for the token, set to 0 for open edition
    function setupNewToken(string memory _uri, uint256 maxSupply) external returns (uint256 tokenId);

<<<<<<< HEAD
=======
    function updateTokenURI(uint256 tokenId, string memory _newURI) external;

    function updateContractMetadata(string memory _newURI, string memory _newName) external;

>>>>>>> d3fa08e3
    function setTokenMetadataRenderer(
        uint256 tokenId,
        IRenderer1155 renderer,
        bytes calldata setupData
    ) external;

    function contractURI() external view returns (string memory);

<<<<<<< HEAD
=======
    function assumeLastTokenIdMatches(uint256 tokenId) external;

    function updateRoyaltiesForToken(uint256 tokenId, ICreatorRoyaltiesControl.RoyaltyConfiguration memory royaltyConfiguration) external;

    function addPermission(
        uint256 tokenId,
        address user,
        uint256 permissionBits
    ) external;

    function removePermission(
        uint256 tokenId,
        address user,
        uint256 permissionBits
    ) external;

>>>>>>> d3fa08e3
    function isAdminOrRole(
        address user,
        uint256 tokenId,
        uint256 role
    ) external view returns (bool);
<<<<<<< HEAD
=======

    function getTokenInfo(uint256 tokenId) external view returns (TokenData memory);

    function callRenderer(uint256 tokenId, bytes memory data) external;

    function callSale(
        uint256 tokenId,
        IMinter1155 salesConfig,
        bytes memory data
    ) external;
>>>>>>> d3fa08e3
}<|MERGE_RESOLUTION|>--- conflicted
+++ resolved
@@ -9,12 +9,8 @@
 import {IVersionedContract} from "./IVersionedContract.sol";
 import {ICreatorRoyaltiesControl} from "../interfaces/ICreatorRoyaltiesControl.sol";
 
-<<<<<<< HEAD
-interface IZoraCreator1155 is IZoraCreator1155TypesV1, IVersionedContract, IOwnable {
-=======
 /// @notice Main interface for the ZoraCreator1155 contract
-interface IZoraCreator1155 is IZoraCreator1155TypesV1, IVersionedContract, IERC1155MetadataURIUpgradeable {
->>>>>>> d3fa08e3
+interface IZoraCreator1155 is IZoraCreator1155TypesV1, IVersionedContract, IOwnable, IERC1155MetadataURIUpgradeable {
     function PERMISSION_BIT_ADMIN() external returns (uint256);
 
     function PERMISSION_BIT_MINTER() external returns (uint256);
@@ -23,7 +19,7 @@
 
     function PERMISSION_BIT_METADATA() external returns (uint256);
 
-    /// @notice Used to label the configuration update type 
+    /// @notice Used to label the configuration update type
     enum ConfigUpdate {
         OWNER,
         FUNDS_RECIPIENT,
@@ -78,94 +74,42 @@
     /// @param tokenId tokenId to mint, set to 0 for new tokenId
     /// @param quantity to mint
     /// @param minterArguments calldata for the minter contracts
-    function mint(
-        IMinter1155 minter,
-        uint256 tokenId,
-        uint256 quantity,
-        bytes calldata minterArguments
-    ) external payable;
+    function mint(IMinter1155 minter, uint256 tokenId, uint256 quantity, bytes calldata minterArguments) external payable;
 
-    function adminMint(
-        address recipient,
-        uint256 tokenId,
-        uint256 quantity,
-        bytes memory data
-    ) external;
+    function adminMint(address recipient, uint256 tokenId, uint256 quantity, bytes memory data) external;
 
-    function adminMintBatch(
-        address recipient,
-        uint256[] memory tokenIds,
-        uint256[] memory quantities,
-        bytes memory data
-    ) external;
+    function adminMintBatch(address recipient, uint256[] memory tokenIds, uint256[] memory quantities, bytes memory data) external;
 
-    function burn(
-        address user,
-        uint256 tokenId,
-        uint256 amount
-    ) external;
+    function burn(address user, uint256 tokenId, uint256 amount) external;
 
-    function burnBatch(
-        address user,
-        uint256[] calldata tokenIds,
-        uint256[] calldata amounts
-    ) external;
+    function burnBatch(address user, uint256[] calldata tokenIds, uint256[] calldata amounts) external;
 
     /// @notice Contract call to setupNewToken
     /// @param _uri URI for the token
     /// @param maxSupply maxSupply for the token, set to 0 for open edition
     function setupNewToken(string memory _uri, uint256 maxSupply) external returns (uint256 tokenId);
 
-<<<<<<< HEAD
-=======
     function updateTokenURI(uint256 tokenId, string memory _newURI) external;
 
     function updateContractMetadata(string memory _newURI, string memory _newName) external;
 
->>>>>>> d3fa08e3
-    function setTokenMetadataRenderer(
-        uint256 tokenId,
-        IRenderer1155 renderer,
-        bytes calldata setupData
-    ) external;
+    function setTokenMetadataRenderer(uint256 tokenId, IRenderer1155 renderer, bytes calldata setupData) external;
 
     function contractURI() external view returns (string memory);
 
-<<<<<<< HEAD
-=======
     function assumeLastTokenIdMatches(uint256 tokenId) external;
 
     function updateRoyaltiesForToken(uint256 tokenId, ICreatorRoyaltiesControl.RoyaltyConfiguration memory royaltyConfiguration) external;
 
-    function addPermission(
-        uint256 tokenId,
-        address user,
-        uint256 permissionBits
-    ) external;
+    function addPermission(uint256 tokenId, address user, uint256 permissionBits) external;
 
-    function removePermission(
-        uint256 tokenId,
-        address user,
-        uint256 permissionBits
-    ) external;
+    function removePermission(uint256 tokenId, address user, uint256 permissionBits) external;
 
->>>>>>> d3fa08e3
-    function isAdminOrRole(
-        address user,
-        uint256 tokenId,
-        uint256 role
-    ) external view returns (bool);
-<<<<<<< HEAD
-=======
+    function isAdminOrRole(address user, uint256 tokenId, uint256 role) external view returns (bool);
 
     function getTokenInfo(uint256 tokenId) external view returns (TokenData memory);
 
     function callRenderer(uint256 tokenId, bytes memory data) external;
 
-    function callSale(
-        uint256 tokenId,
-        IMinter1155 salesConfig,
-        bytes memory data
-    ) external;
->>>>>>> d3fa08e3
+    function callSale(uint256 tokenId, IMinter1155 salesConfig, bytes memory data) external;
 }