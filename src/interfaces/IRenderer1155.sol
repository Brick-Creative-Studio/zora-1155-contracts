--- conflicted
+++ resolved
@@ -19,8 +19,5 @@
     /// @dev contract target is assumed to be msg.sender
     function setup(bytes memory initData) external;
 
-<<<<<<< HEAD
-=======
     // IERC165 type required – set in base helper
->>>>>>> d3fa08e3
 }