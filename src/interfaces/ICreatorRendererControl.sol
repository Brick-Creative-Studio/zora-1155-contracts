--- conflicted
+++ resolved
@@ -5,13 +5,9 @@
 
 /// @notice Interface for creator renderer controls
 interface ICreatorRendererControl {
-<<<<<<< HEAD
-    function getCustomRenderer(uint256 tokenId) external view returns (IRenderer1155);
-=======
     /// @notice Get the custom renderer contract (if any) for the given token id
     /// @dev Reverts if not custom renderer is set for this token
     function getCustomRenderer(uint256 tokenId) external view returns (IRenderer1155 renderer);
->>>>>>> d3fa08e3
 
     error NoRendererForToken(uint256 tokenId);
     error RendererNotValid(address renderer);
