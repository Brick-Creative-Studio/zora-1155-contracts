// SPDX-License-Identifier: MIT
pragma solidity 0.8.17;

import {IZoraCreator1155} from "../interfaces/IZoraCreator1155.sol";
import {PublicMulticall} from "../utils/PublicMulticall.sol";
import {ReentrancyGuardUpgradeable} from "@openzeppelin/contracts-upgradeable/security/ReentrancyGuardUpgradeable.sol";
import {ERC1155Upgradeable} from "@openzeppelin/contracts-upgradeable/token/ERC1155/ERC1155Upgradeable.sol";
import {ZoraCreator1155StorageV1} from "./ZoraCreator1155StorageV1.sol";
import {IMinter1155} from "../interfaces/IMinter1155.sol";
import {IRenderer1155} from "../interfaces/IRenderer1155.sol";
import {ICreatorCommands} from "../interfaces/ICreatorCommands.sol";
import {CreatorPermissionControl} from "../permissions/CreatorPermissionControl.sol";
import {CreatorRoyaltiesControl} from "../royalties/CreatorRoyaltiesControl.sol";
import {SharedBaseConstants} from "../shared/SharedBaseConstants.sol";
import {TransferHelperUtils} from "../utils/TransferHelperUtils.sol";
import {MintFeeManager} from "../fee/MintFeeManager.sol";
import {LegacyNamingControl} from "../legacy-naming/LegacyNamingControl.sol";
import {CreatorRendererControl} from "../renderer/CreatorRendererControl.sol";

import {UUPSUpgradeable} from "@openzeppelin/contracts-upgradeable/proxy/utils/UUPSUpgradeable.sol";
import {ContractVersionBase} from "../version/ContractVersionBase.sol";

/// @title ZoraCreator1155Impl
/// @notice The core implementation contract for a creator's 1155 token
contract ZoraCreator1155Impl is
    IZoraCreator1155,
    ContractVersionBase,
    ReentrancyGuardUpgradeable,
    PublicMulticall,
    ERC1155Upgradeable,
    MintFeeManager,
    UUPSUpgradeable,
    CreatorRendererControl,
    LegacyNamingControl,
    ZoraCreator1155StorageV1,
    CreatorPermissionControl,
    CreatorRoyaltiesControl
{
    uint256 public immutable PERMISSION_BIT_ADMIN = 2**1;
    uint256 public immutable PERMISSION_BIT_MINTER = 2**2;

    // option @tyson remove all of these until we need them
    uint256 public immutable PERMISSION_BIT_SALES = 2**3;
    uint256 public immutable PERMISSION_BIT_METADATA = 2**4;
    uint256 public immutable PERMISSION_BIT_FUNDS_MANAGER = 2**5;

    constructor(uint256 _mintFeeAmount, address _mintFeeRecipient) MintFeeManager(_mintFeeAmount, _mintFeeRecipient) initializer {}

    /// @notice Initializes the contract
    /// @param newContractURI The contract URI
    /// @param defaultRoyaltyConfiguration The default royalty configuration
    /// @param defaultAdmin The default admin to manage the token
    /// @param setupActions The setup actions to run, if any
    function initialize(
        string memory newContractURI,
        RoyaltyConfiguration memory defaultRoyaltyConfiguration,
        address defaultAdmin,
        bytes[] calldata setupActions
    ) external initializer {
        // Initialize OZ 1155 implementation
        __ERC1155_init("");

        // Setup re-entracy guard
        __ReentrancyGuard_init();

        // Setup uups
        // TODO this does nothing and costs gas, remove?
        __UUPSUpgradeable_init();

        // Setup contract-default token ID
        _setupDefaultToken(defaultAdmin, newContractURI, defaultRoyaltyConfiguration);

        // Set owner to default admin
        _setOwner(defaultAdmin);

        // Run Setup actions
        if (setupActions.length > 0) {
            // Temporarily make sender admin
            _addPermission(CONTRACT_BASE_ID, msg.sender, PERMISSION_BIT_ADMIN);

            // Make calls
            multicall(setupActions);

            // Remove admin
            _removePermission(CONTRACT_BASE_ID, msg.sender, PERMISSION_BIT_ADMIN);
        }
    }

    /// @notice sets up the global configuration for the 1155 contract
    /// @param newContractURI The contract URI
    /// @param defaultRoyaltyConfiguration The default royalty configuration
    function _setupDefaultToken(
        address defaultAdmin,
        string memory newContractURI,
        RoyaltyConfiguration memory defaultRoyaltyConfiguration
    ) internal {
        // Add admin permission to default admin to manage contract
        _addPermission(CONTRACT_BASE_ID, defaultAdmin, PERMISSION_BIT_ADMIN);

        // Mint token ID 0 / don't allow any user mints
        _setupNewToken(newContractURI, 0);

        // Update default royalties
        _updateRoyalties(CONTRACT_BASE_ID, defaultRoyaltyConfiguration);
    }

    /// @notice Updates the royalty configuration for a token
    /// @param tokenId The token ID to update
    /// @param newConfiguration The new royalty configuration
    function updateRoyaltiesForToken(uint256 tokenId, RoyaltyConfiguration memory newConfiguration)
        external
        onlyAdminOrRole(tokenId, PERMISSION_BIT_FUNDS_MANAGER)
    {
        _updateRoyalties(tokenId, newConfiguration);
    }

    // remove from openzeppelin impl
    function _setURI(string memory newuri) internal virtual override {}

    function _getAndUpdateNextTokenId() internal returns (uint256) {
        unchecked {
            return nextTokenId++;
        }
    }

    /// @notice Ensure that the next token ID is correct
    /// @param lastTokenId The last token ID
    function invariantLastTokenIdMatches(uint256 lastTokenId) external view {
        unchecked {
            if (nextTokenId - 1 != lastTokenId) {
                revert TokenIdMismatch(lastTokenId, nextTokenId - 1);
            }
        }
    }

    function _isAdminOrRole(
        address user,
        uint256 tokenId,
        uint256 role
    ) internal view returns (bool) {
        return _hasPermission(tokenId, user, PERMISSION_BIT_ADMIN | role);
    }

    /// @notice Checks if a user either has a role for a token or if they are the admin
    /// @param user The user to check
    /// @param tokenId The token ID to check
    /// @param role The role to check
    function isAdminOrRole(
        address user,
        uint256 tokenId,
        uint256 role
    ) external view returns (bool) {
        return _isAdminOrRole(user, tokenId, role);
    }

    function _requireAdminOrRole(
        address user,
        uint256 tokenId,
        uint256 role
    ) internal view {
        if (!(_hasPermission(tokenId, user, PERMISSION_BIT_ADMIN | role) || _hasPermission(CONTRACT_BASE_ID, user, PERMISSION_BIT_ADMIN))) {
            revert UserMissingRoleForToken(user, tokenId, role);
        }
    }

    function _requireAdmin(address user, uint256 tokenId) internal view {
        if (!(_hasPermission(tokenId, user, PERMISSION_BIT_ADMIN) || _hasPermission(CONTRACT_BASE_ID, user, PERMISSION_BIT_ADMIN))) {
            revert UserMissingRoleForToken(user, tokenId, PERMISSION_BIT_ADMIN);
        }
    }

    modifier onlyAdminOrRole(uint256 tokenId, uint256 role) {
        _requireAdminOrRole(msg.sender, tokenId, role);
        _;
    }

    modifier onlyAdmin(uint256 tokenId) {
        _requireAdmin(msg.sender, tokenId);
        _;
    }

    modifier canMintQuantity(uint256 tokenId, uint256 quantity) {
        requireCanMintQuantity(tokenId, quantity);
        _;
    }

    /// @notice Checks if a user can mint a quantity of a token
    /// @param tokenId The token ID to check
    /// @param quantity The quantity of tokens to mint to check
    function requireCanMintQuantity(uint256 tokenId, uint256 quantity) internal view {
        TokenData memory tokenInformation = tokens[tokenId];
        if (tokenInformation.totalMinted + quantity > tokenInformation.maxSupply) {
            revert CannotMintMoreTokens(tokenId);
        }
    }

    /// @notice Set up a new token
    /// @param _uri The URI for the token
    /// @param maxSupply The maximum supply of the token
    function setupNewToken(string memory _uri, uint256 maxSupply)
        public
        onlyAdminOrRole(CONTRACT_BASE_ID, PERMISSION_BIT_MINTER)
        nonReentrant
        returns (uint256)
    {
        // TODO(iain): isMaxSupply = 0 open edition or maybe uint256(max) - 1
        //                                                  0xffffffff -> 2**8*4 4.2bil
        //                                                  0xf0000000 -> 2**8*4-(8*3)

        uint256 tokenId = _setupNewToken(_uri, maxSupply);
        // Allow the token creator to administrate this token
        _addPermission(tokenId, msg.sender, PERMISSION_BIT_ADMIN);
        if (bytes(_uri).length > 0) {
            emit URI(_uri, tokenId);
        }

        emit SetupNewToken(tokenId, msg.sender, _uri, maxSupply);

        return tokenId;
    }

    /// @notice Update the token URI for a token
    /// @param tokenId The token ID to update the URI for
    /// @param _newURI The new URI
    function updateTokenURI(uint256 tokenId, string memory _newURI) external onlyAdminOrRole(tokenId, PERMISSION_BIT_METADATA) {
        if (tokenId == CONTRACT_BASE_ID) {
            revert NotAllowedContractBaseIDUpdate();
        }
        emit URI(_newURI, tokenId);
        tokens[tokenId].uri = _newURI;
    }

    /// @notice Update the global contract metadata
    /// @param _newURI The new contract URI
    /// @param _newName The new contract name
    function updateContractMetadata(string memory _newURI, string memory _newName) external onlyAdminOrRole(0, PERMISSION_BIT_METADATA) {
        tokens[CONTRACT_BASE_ID].uri = _newURI;
        _setName(_newName);
        emit ContractMetadataUpdated(msg.sender, _newURI, _newName);
    }

    function _setupNewToken(string memory _uri, uint256 maxSupply) internal returns (uint256 tokenId) {
        tokenId = _getAndUpdateNextTokenId();
        TokenData memory tokenData = TokenData({uri: _uri, maxSupply: maxSupply, totalMinted: 0});
        tokens[tokenId] = tokenData;
        emit UpdatedToken(msg.sender, tokenId, tokenData);
    }

    /// @notice Mint a token to a user as the admin or minter
    /// @param recipient The recipient of the token
    /// @param tokenId The token ID to mint
    /// @param quantity The quantity of tokens to mint
    /// @param data The data to pass to the onERC1155Received function
    function adminMint(
        address recipient,
        uint256 tokenId,
        uint256 quantity,
        bytes memory data
    ) external onlyAdminOrRole(tokenId, PERMISSION_BIT_MINTER) {
        // Call internal admin mint
        _adminMint(recipient, tokenId, quantity, data);
    }

    /// @notice Add a role to a user for a token
    /// @param tokenId The token ID to add the role to
    /// @param user The user to add the role to
    /// @param permissionBits The permission bit to add
    function addPermission(
        uint256 tokenId,
        address user,
        uint256 permissionBits
    ) external onlyAdmin(tokenId) {
        _addPermission(tokenId, user, permissionBits);
    }

    /// @notice Remove a role from a user for a token
    /// @param tokenId The token ID to remove the role from
    /// @param user The user to remove the role from
    /// @param permissionBits The permission bit to remove
    function removePermission(
        uint256 tokenId,
        address user,
        uint256 permissionBits
    ) external onlyAdmin(tokenId) {
        _removePermission(tokenId, user, permissionBits);

        // Clear owner field
        if (tokenId == CONTRACT_BASE_ID && user == owner && !_hasPermission(CONTRACT_BASE_ID, user, PERMISSION_BIT_ADMIN)) {
            _setOwner(address(0));
        }
    }

    /// @notice Set the owner of the contract
    /// @param newOwner The new owner of the contract
    function setOwner(address newOwner) external onlyAdmin(CONTRACT_BASE_ID) {
        if (!_hasPermission(CONTRACT_BASE_ID, newOwner, PERMISSION_BIT_ADMIN)) {
            revert NewOwnerNeedsToBeAdmin();
        }

        // Update owner field
        _setOwner(newOwner);
    }

    function _setOwner(address newOwner) internal {
        address lastOwner = owner;
        owner = newOwner;

        emit OwnershipTransferred(lastOwner, newOwner);
    }

    /// @notice AdminMint that only checks if the requested quantity can be minted and has a re-entrant guard
    function _adminMint(
        address recipient,
        uint256 tokenId,
        uint256 quantity,
        bytes memory data
    ) internal nonReentrant {
        _mint(recipient, tokenId, quantity, data);
    }

    /// @notice Batch mint tokens to a user as the admin or minter
    /// @param recipient The recipient of the tokens
    /// @param tokenIds The token IDs to mint
    /// @param quantities The quantities of tokens to mint
    /// @param data The data to pass to the onERC1155BatchReceived function
    function adminMintBatch(
        address recipient,
        uint256[] memory tokenIds,
        uint256[] memory quantities,
        bytes memory data
    ) public nonReentrant {
        bool isGlobalAdminOrMinter = _isAdminOrRole(msg.sender, CONTRACT_BASE_ID, PERMISSION_BIT_MINTER);

        for (uint256 i = 0; i < tokenIds.length; ++i) {
            if (!isGlobalAdminOrMinter) {
                uint256 checkingTokenId = tokenIds[i];
                _requireAdminOrRole(msg.sender, checkingTokenId, PERMISSION_BIT_MINTER);
            }
            requireCanMintQuantity(tokenIds[i], quantities[i]);
        }
        _mintBatch(recipient, tokenIds, quantities, data);
    }

    /// @notice Mint tokens given a minter contract and minter arguments
    /// @param minter The minter contract to use
    /// @param tokenId The token ID to mint
    /// @param quantity The quantity of tokens to mint
    /// @param minterArguments The arguments to pass to the minter
<<<<<<< HEAD
    function purchase(
        IMinter1155 minter,
        uint256 tokenId,
        uint256 quantity,
        bytes calldata minterArguments
    ) external payable {
=======
    function mint(IMinter1155 minter, uint256 tokenId, uint256 quantity, bytes calldata minterArguments) external payable {
>>>>>>> 447f2427
        // Require admin from the minter to mint
        _requireAdminOrRole(address(minter), tokenId, PERMISSION_BIT_MINTER);

        // Get value sent and handle mint fee
        uint256 ethValueSent = _handleFeeAndGetValueSent(quantity);

        // Execute commands returned from minter
        _executeCommands(minter.requestMint(address(this), tokenId, quantity, ethValueSent, minterArguments).commands, ethValueSent, tokenId);

        emit Purchased(msg.sender, address(minter), tokenId, quantity, msg.value);
    }

    /// @notice Set a metadata renderer for a token
    /// @param tokenId The token ID to set the renderer for
    /// @param renderer The renderer to set
    /// @param setupData The data to pass to the renderer upon intialization
    function setTokenMetadataRenderer(
        uint256 tokenId,
        IRenderer1155 renderer,
        bytes calldata setupData
    ) external onlyAdminOrRole(tokenId, PERMISSION_BIT_METADATA) {
        _setRenderer(tokenId, renderer, setupData);

        if (tokenId == 0) {
            emit ContractRendererUpdated(renderer);
        } else {
            // We don't know the uri from the renderer but can emit a notification to the indexer here
            emit URI("", tokenId);
        }
    }

    /// Execute Minter Commands ///

    function _executeCommands(
        ICreatorCommands.Command[] memory commands,
        uint256 ethValueSent,
        uint256 tokenId
    ) internal {
        for (uint256 i = 0; i < commands.length; ++i) {
            ICreatorCommands.CreatorActions method = commands[i].method;
            if (method == ICreatorCommands.CreatorActions.SEND_ETH) {
                (address recipient, uint256 amount) = abi.decode(commands[i].args, (address, uint256));
                if (ethValueSent > amount) {
                    revert Mint_InsolventSaleTransfer();
                }
                if (!TransferHelperUtils.safeSendETH(recipient, amount)) {
                    revert Mint_ValueTransferFail();
                }
            } else if (method == ICreatorCommands.CreatorActions.MINT) {
                (address recipient, uint256 mintTokenId, uint256 quantity) = abi.decode(commands[i].args, (address, uint256, uint256));
                if (tokenId != 0 && mintTokenId != tokenId) {
                    revert Mint_TokenIDMintNotAllowed();
                }
                _adminMint(recipient, tokenId, quantity, "");
            } else if (method == ICreatorCommands.CreatorActions.NO_OP) {
                // no-op
            } else {
                revert Mint_UnknownCommand();
            }
        }
    }

    /// @notice Proxy setter for sale contracts
    /// @param tokenId The token ID to call the sale contract with
    /// @param salesConfig The sales config contract to call
    /// @param data The data to pass to the sales config contract
    function callSale(
        uint256 tokenId,
        IMinter1155 salesConfig,
        bytes memory data
    ) external onlyAdminOrRole(tokenId, PERMISSION_BIT_SALES) {
        _requireAdminOrRole(address(salesConfig), tokenId, PERMISSION_BIT_MINTER);
        (bool success, ) = address(salesConfig).call(data);
        if (!success) {
            revert Sale_CallFailed();
        }
    }

    /// @notice Proxy setter for renderer contracts
    /// @param tokenId The token ID to call the renderer contract with
    /// @param data The data to pass to the renderer contract
    function callRenderer(uint256 tokenId, bytes memory data) external onlyAdminOrRole(tokenId, PERMISSION_BIT_METADATA) {
        (bool success, ) = address(getCustomRenderer(tokenId)).call(data);
        if (!success) {
            revert Metadata_CallFailed();
        }
    }

    /// @notice Returns true if the contract implements the interface defined by interfaceId
    /// @param interfaceId The interface to check for
    function supportsInterface(bytes4 interfaceId) public view virtual override(CreatorRoyaltiesControl, ERC1155Upgradeable) returns (bool) {
        return super.supportsInterface(interfaceId) || interfaceId == type(IZoraCreator1155).interfaceId;
    }

    /// Generic 1155 function overrides ///
    function _mint(
        address account,
        uint256 id,
        uint256 amount,
        bytes memory data
    ) internal virtual override {
        (address supplyRoyaltyRecipient, uint256 supplyRoyaltyAmount) = supplyRoyaltyInfo(id, tokens[id].totalMinted, amount);

        requireCanMintQuantity(id, amount + supplyRoyaltyAmount);

        super._mint(account, id, amount, data);
        if (supplyRoyaltyAmount > 0) {
            super._mint(supplyRoyaltyRecipient, id, supplyRoyaltyAmount, data);
        }
        tokens[id].totalMinted += amount + supplyRoyaltyAmount;
    }

    function _mintBatch(
        address to,
        uint256[] memory ids,
        uint256[] memory amounts,
        bytes memory data
    ) internal virtual override {
        super._mintBatch(to, ids, amounts, data);

        for (uint256 i = 0; i < ids.length; ++i) {
            (address supplyRoyaltyRecipient, uint256 supplyRoyaltyAmount) = supplyRoyaltyInfo(ids[i], tokens[ids[i]].totalMinted, amounts[i]);
            requireCanMintQuantity(ids[i], amounts[i] + supplyRoyaltyAmount);
            if (supplyRoyaltyAmount > 0) {
                super._mint(supplyRoyaltyRecipient, ids[i], supplyRoyaltyAmount, data);
            }
            tokens[ids[i]].totalMinted += amounts[i] + supplyRoyaltyAmount;
        }
    }

    /// @notice Only from approved address for burn
    /// @param from address that the tokens will be burned from, validate that this is msg.sender or that msg.sender is approved
    modifier onlyFromApprovedForBurn(address from) {
        if (from != msg.sender && !isApprovedForAll(from, msg.sender)) {
            revert Burn_NotOwnerOrApproved(msg.sender, from);
        }

        _;
    }

    /// @dev Only the current owner is allowed to burn
    /// @notice Burns a token
    /// @param from the user to burn from
    /// @param tokenId The token ID to burn
    /// @param amount The amount of tokens to burn
    function burn(
        address from,
        uint256 tokenId,
        uint256 amount
    ) external onlyFromApprovedForBurn(from) {
        _burn(from, tokenId, amount);
    }

    /// @notice Burns a batch of tokens
    /// @dev Only the current owner is allowed to burn
    /// @param from the user to burn from
    /// @param tokenIds The token ID to burn
    /// @param amounts The amount of tokens to burn
    function burnBatch(
        address from,
        uint256[] calldata tokenIds,
        uint256[] calldata amounts
    ) external onlyFromApprovedForBurn(from) {
        _burnBatch(from, tokenIds, amounts);
    }

    /// @notice Returns the URI for the contract
    function contractURI() external view returns (string memory) {
        return uri(0);
    }

    /// @notice Returns the URI for a token
    /// @param tokenId The token ID to return the URI for
    function uri(uint256 tokenId) public view override returns (string memory) {
        if (bytes(tokens[tokenId].uri).length > 0) {
            return tokens[tokenId].uri;
        }
        return _render(tokenId);
    }

    /// @notice Withdraws all ETH from the contract to the message sender
    function withdrawAll() public onlyAdminOrRole(CONTRACT_BASE_ID, PERMISSION_BIT_FUNDS_MANAGER) {
        uint256 contractValue = address(this).balance;
        if (!TransferHelperUtils.safeSendETH(msg.sender, contractValue)) {
            revert ETHWithdrawFailed(msg.sender, contractValue);
        }
    }

    /// @notice Withdraws a specified amount of ETH from the contract to a specified recipient
    /// @param recipient The recipient of the ETH
    /// @param amount The amount of ETH to withdraw
    function withdrawCustom(address recipient, uint256 amount) public onlyAdminOrRole(CONTRACT_BASE_ID, PERMISSION_BIT_FUNDS_MANAGER) {
        uint256 contractValue = address(this).balance;
        if (amount == 0) {
            amount = contractValue;
        }
        if (amount > contractValue) {
            revert FundsWithdrawInsolvent(amount, contractValue);
        }

        if (!TransferHelperUtils.safeSendETH(recipient, amount)) {
            revert ETHWithdrawFailed(recipient, amount);
        }
    }

    ///                                                          ///
    ///                         MANAGER UPGRADE                  ///
    ///                                                          ///

    /// @notice Ensures the caller is authorized to upgrade the contract
    /// @dev This function is called in `upgradeTo` & `upgradeToAndCall`
    /// @param _newImpl The new implementation address
    function _authorizeUpgrade(address _newImpl) internal override onlyAdmin(CONTRACT_BASE_ID) {}
}<|MERGE_RESOLUTION|>--- conflicted
+++ resolved
@@ -346,16 +346,7 @@
     /// @param tokenId The token ID to mint
     /// @param quantity The quantity of tokens to mint
     /// @param minterArguments The arguments to pass to the minter
-<<<<<<< HEAD
-    function purchase(
-        IMinter1155 minter,
-        uint256 tokenId,
-        uint256 quantity,
-        bytes calldata minterArguments
-    ) external payable {
-=======
     function mint(IMinter1155 minter, uint256 tokenId, uint256 quantity, bytes calldata minterArguments) external payable {
->>>>>>> 447f2427
         // Require admin from the minter to mint
         _requireAdminOrRole(address(minter), tokenId, PERMISSION_BIT_MINTER);
 
