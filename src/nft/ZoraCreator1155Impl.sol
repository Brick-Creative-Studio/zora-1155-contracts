// SPDX-License-Identifier: MIT
pragma solidity 0.8.17;

import {IERC165Upgradeable} from "@openzeppelin/contracts-upgradeable/interfaces/IERC165Upgradeable.sol";
import {ReentrancyGuardUpgradeable} from "@openzeppelin/contracts-upgradeable/security/ReentrancyGuardUpgradeable.sol";
import {ERC1155Upgradeable} from "@openzeppelin/contracts-upgradeable/token/ERC1155/ERC1155Upgradeable.sol";
import {UUPSUpgradeable} from "@openzeppelin/contracts-upgradeable/proxy/utils/UUPSUpgradeable.sol";
import {IERC1155MetadataURIUpgradeable} from "@openzeppelin/contracts-upgradeable/interfaces/IERC1155MetadataURIUpgradeable.sol";
import {IZoraCreator1155} from "../interfaces/IZoraCreator1155.sol";
import {PublicMulticall} from "../utils/PublicMulticall.sol";
import {ZoraCreator1155StorageV1} from "./ZoraCreator1155StorageV1.sol";
import {IMinter1155} from "../interfaces/IMinter1155.sol";
import {IRenderer1155} from "../interfaces/IRenderer1155.sol";
import {ICreatorCommands} from "../interfaces/ICreatorCommands.sol";
import {CreatorPermissionControl} from "../permissions/CreatorPermissionControl.sol";
import {CreatorRoyaltiesControl} from "../royalties/CreatorRoyaltiesControl.sol";
import {SharedBaseConstants} from "../shared/SharedBaseConstants.sol";
import {TransferHelperUtils} from "../utils/TransferHelperUtils.sol";
import {MintFeeManager} from "../fee/MintFeeManager.sol";
import {LegacyNamingControl} from "../legacy-naming/LegacyNamingControl.sol";
import {CreatorRendererControl} from "../renderer/CreatorRendererControl.sol";

import {ContractVersionBase} from "../version/ContractVersionBase.sol";

/// @title ZoraCreator1155Impl
/// @notice The core implementation contract for a creator's 1155 token
contract ZoraCreator1155Impl is
    IZoraCreator1155,
    ContractVersionBase,
    ReentrancyGuardUpgradeable,
    PublicMulticall,
    ERC1155Upgradeable,
    MintFeeManager,
    UUPSUpgradeable,
    CreatorRendererControl,
    LegacyNamingControl,
    ZoraCreator1155StorageV1,
    CreatorPermissionControl,
    CreatorRoyaltiesControl
{
<<<<<<< HEAD
    /// @notice This user role allows for any action to be performed
    uint256 public immutable PERMISSION_BIT_ADMIN = 2 ** 1;
    /// @notice This user role allows for only mint actions to be performed
    uint256 public immutable PERMISSION_BIT_MINTER = 2 ** 2;

    /// @notice This user role allows for only managing sales configurations
    uint256 public immutable PERMISSION_BIT_SALES = 2 ** 3;
    /// @notice This user role allows for only managing metadata configuration
    uint256 public immutable PERMISSION_BIT_METADATA = 2 ** 4;
    /// @notice This user role allows for only withdrawing funds and setting funds withdraw address
=======
    uint256 public immutable PERMISSION_BIT_ADMIN = 2 ** 1;
    uint256 public immutable PERMISSION_BIT_MINTER = 2 ** 2;

    // option @tyson remove all of these until we need them
    uint256 public immutable PERMISSION_BIT_SALES = 2 ** 3;
    uint256 public immutable PERMISSION_BIT_METADATA = 2 ** 4;
>>>>>>> 4259df1d
    uint256 public immutable PERMISSION_BIT_FUNDS_MANAGER = 2 ** 5;

    constructor(uint256 _mintFeeAmount, address _mintFeeRecipient) MintFeeManager(_mintFeeAmount, _mintFeeRecipient) initializer {}

    /// @notice Initializes the contract
    /// @param newContractURI The contract URI
    /// @param defaultRoyaltyConfiguration The default royalty configuration
    /// @param defaultAdmin The default admin to manage the token
    /// @param setupActions The setup actions to run, if any
    function initialize(
        string memory newContractURI,
        RoyaltyConfiguration memory defaultRoyaltyConfiguration,
        address defaultAdmin,
        bytes[] calldata setupActions
    ) external initializer {
        // Initialize OZ 1155 implementation
        __ERC1155_init("");

        // Setup re-entracy guard
        __ReentrancyGuard_init();

        // Setup uups
        __UUPSUpgradeable_init();

        // Setup contract-default token ID
        _setupDefaultToken(defaultAdmin, newContractURI, defaultRoyaltyConfiguration);

        // Set owner to default admin
        _setOwner(defaultAdmin);

        // Run Setup actions
        if (setupActions.length > 0) {
            // Temporarily make sender admin
            _addPermission(CONTRACT_BASE_ID, msg.sender, PERMISSION_BIT_ADMIN);

            // Make calls
            multicall(setupActions);

            // Remove admin
            _removePermission(CONTRACT_BASE_ID, msg.sender, PERMISSION_BIT_ADMIN);
        }
    }

    /// @notice sets up the global configuration for the 1155 contract
    /// @param newContractURI The contract URI
    /// @param defaultRoyaltyConfiguration The default royalty configuration
    function _setupDefaultToken(address defaultAdmin, string memory newContractURI, RoyaltyConfiguration memory defaultRoyaltyConfiguration) internal {
        // Add admin permission to default admin to manage contract
        _addPermission(CONTRACT_BASE_ID, defaultAdmin, PERMISSION_BIT_ADMIN);

        // Mint token ID 0 / don't allow any user mints
        _setupNewToken(newContractURI, 0);

        // Update default royalties
        _updateRoyalties(CONTRACT_BASE_ID, defaultRoyaltyConfiguration);
    }

    /// @notice Updates the royalty configuration for a token
    /// @param tokenId The token ID to update
    /// @param newConfiguration The new royalty configuration
    function updateRoyaltiesForToken(
        uint256 tokenId,
        RoyaltyConfiguration memory newConfiguration
    ) external onlyAdminOrRole(tokenId, PERMISSION_BIT_FUNDS_MANAGER) {
        _updateRoyalties(tokenId, newConfiguration);
    }

    /// @notice remove this function from openzeppelin impl
    /// @dev This makes this internal function a no-op
    function _setURI(string memory newuri) internal virtual override {}

    /// @notice This gets the next token in line to be minted when minting linearly (default behavior) and updates the counter
    function _getAndUpdateNextTokenId() internal returns (uint256) {
        unchecked {
            return nextTokenId++;
        }
    }

    /// @notice Ensure that the next token ID is correct
    /// @dev This reverts if the invariant doesn't match. This is used for multicall token id assumptions
    /// @param lastTokenId The last token ID
    function assumeLastTokenIdMatches(uint256 lastTokenId) external view {
        unchecked {
            if (nextTokenId - 1 != lastTokenId) {
                revert TokenIdMismatch(lastTokenId, nextTokenId - 1);
            }
        }
    }

    /// @notice Checks if a user either has a role for a token or if they are the admin
    /// @dev This is an internal function that is called by the external getter and internal functions
    /// @param user The user to check
    /// @param tokenId The token ID to check
    /// @param role The role to check
    /// @return true or false if the permission exists for the user given the token id
    function _isAdminOrRole(address user, uint256 tokenId, uint256 role) internal view returns (bool) {
        return _hasAnyPermission(tokenId, user, PERMISSION_BIT_ADMIN | role);
    }

    /// @notice Checks if a user either has a role for a token or if they are the admin
    /// @param user The user to check
    /// @param tokenId The token ID to check
    /// @param role The role to check
    /// @return true or false if the permission exists for the user given the token id
    function isAdminOrRole(address user, uint256 tokenId, uint256 role) external view returns (bool) {
        return _isAdminOrRole(user, tokenId, role);
    }

    /// @notice Checks if the user is an admin for the given tokenId
    /// @dev This function reverts if the permission does not exist for the given user and tokenId
    /// @param user user to check
    /// @param tokenId tokenId to check
    /// @param role role to check for admin
    function _requireAdminOrRole(address user, uint256 tokenId, uint256 role) internal view {
        if (!(_hasAnyPermission(tokenId, user, PERMISSION_BIT_ADMIN | role) || _hasAnyPermission(CONTRACT_BASE_ID, user, PERMISSION_BIT_ADMIN))) {
            revert UserMissingRoleForToken(user, tokenId, role);
        }
    }

    /// @notice Checks if the user is an admin
    /// @dev This reverts if the user is not an admin for the given token id or contract
    /// @param user user to check
    /// @param tokenId tokenId to check
    function _requireAdmin(address user, uint256 tokenId) internal view {
        if (!(_hasAnyPermission(tokenId, user, PERMISSION_BIT_ADMIN) || _hasAnyPermission(CONTRACT_BASE_ID, user, PERMISSION_BIT_ADMIN))) {
            revert UserMissingRoleForToken(user, tokenId, PERMISSION_BIT_ADMIN);
        }
    }

    /// @notice Modifier checking if the user is an admin or has a role
    /// @dev This reverts if the msg.sender is not an admin for the given token id or contract
    /// @param tokenId tokenId to check
    /// @param role role to check
    modifier onlyAdminOrRole(uint256 tokenId, uint256 role) {
        _requireAdminOrRole(msg.sender, tokenId, role);
        _;
    }

    /// @notice Modifier checking if the user is an admin
    /// @dev This reverts if the msg.sender is not an admin for the given token id or contract
    /// @param tokenId tokenId to check
    modifier onlyAdmin(uint256 tokenId) {
        _requireAdmin(msg.sender, tokenId);
        _;
    }

    /// @notice Modifier checking if the requested quantity of tokens can be minted for the tokenId
    /// @dev This reverts if the number that can be minted is exceeded
    /// @param tokenId token id to check available allowed quantity
    /// @param quantity requested to be minted
    modifier canMintQuantity(uint256 tokenId, uint256 quantity) {
        _requireCanMintQuantity(tokenId, quantity);
        _;
    }

    /// @notice Only from approved address for burn
    /// @param from address that the tokens will be burned from, validate that this is msg.sender or that msg.sender is approved
    modifier onlyFromApprovedForBurn(address from) {
        if (from != msg.sender && !isApprovedForAll(from, msg.sender)) {
            revert Burn_NotOwnerOrApproved(msg.sender, from);
        }

        _;
    }

    /// @notice Checks if a user can mint a quantity of a token
    /// @dev Reverts if the mint exceeds the allowed quantity (or if the token does not exist)
    /// @param tokenId The token ID to check
    /// @param quantity The quantity of tokens to mint to check
    function _requireCanMintQuantity(uint256 tokenId, uint256 quantity) internal view {
        TokenData memory tokenInformation = tokens[tokenId];
        if (tokenInformation.totalMinted + quantity > tokenInformation.maxSupply) {
            revert CannotMintMoreTokens(tokenId, quantity, tokenInformation.totalMinted, tokenInformation.maxSupply);
        }
    }

    /// @notice Set up a new token
    /// @param _uri The URI for the token (underscore since `uri()` is reserved by OpenZeppelin)
    /// @param maxSupply The maximum supply of the token
    function setupNewToken(
        string memory _uri,
        uint256 maxSupply
    ) public onlyAdminOrRole(CONTRACT_BASE_ID, PERMISSION_BIT_MINTER) nonReentrant returns (uint256) {
        // TODO(iain): isMaxSupply = 0 open edition or maybe uint256(max) - 1
        //                                                  0xffffffff -> 2**8*4 4.2bil
        //                                                  0xf0000000 -> 2**8*4-(8*3)

        uint256 tokenId = _setupNewToken(_uri, maxSupply);
        // Allow the token creator to administrate this token
        _addPermission(tokenId, msg.sender, PERMISSION_BIT_ADMIN);
        if (bytes(_uri).length > 0) {
            emit URI(_uri, tokenId);
        }

        emit SetupNewToken(tokenId, msg.sender, _uri, maxSupply);

        return tokenId;
    }

    /// @notice Update the token URI for a token
    /// @param tokenId The token ID to update the URI for
    /// @param _newURI The new URI
    function updateTokenURI(uint256 tokenId, string memory _newURI) external onlyAdminOrRole(tokenId, PERMISSION_BIT_METADATA) {
        if (tokenId == CONTRACT_BASE_ID) {
            revert NotAllowedContractBaseIDUpdate();
        }
        emit URI(_newURI, tokenId);
        tokens[tokenId].uri = _newURI;
    }

    /// @notice Update the global contract metadata
    /// @param _newURI The new contract URI
    /// @param _newName The new contract name
    function updateContractMetadata(string memory _newURI, string memory _newName) external onlyAdminOrRole(0, PERMISSION_BIT_METADATA) {
        tokens[CONTRACT_BASE_ID].uri = _newURI;
        _setName(_newName);
        emit ContractMetadataUpdated(msg.sender, _newURI, _newName);
    }

    function _setupNewToken(string memory _uri, uint256 maxSupply) internal returns (uint256 tokenId) {
        tokenId = _getAndUpdateNextTokenId();
        TokenData memory tokenData = TokenData({uri: _uri, maxSupply: maxSupply, totalMinted: 0});
        tokens[tokenId] = tokenData;
        emit UpdatedToken(msg.sender, tokenId, tokenData);
    }

    /// @notice Add a role to a user for a token
    /// @param tokenId The token ID to add the role to
    /// @param user The user to add the role to
    /// @param permissionBits The permission bit to add
    function addPermission(uint256 tokenId, address user, uint256 permissionBits) external onlyAdmin(tokenId) {
        _addPermission(tokenId, user, permissionBits);
    }

    /// @notice Remove a role from a user for a token
    /// @param tokenId The token ID to remove the role from
    /// @param user The user to remove the role from
    /// @param permissionBits The permission bit to remove
    function removePermission(uint256 tokenId, address user, uint256 permissionBits) external onlyAdmin(tokenId) {
        _removePermission(tokenId, user, permissionBits);

        // Clear owner field
        if (tokenId == CONTRACT_BASE_ID && user == owner && !_hasAnyPermission(CONTRACT_BASE_ID, user, PERMISSION_BIT_ADMIN)) {
            _setOwner(address(0));
        }
    }

    /// @notice Set the owner of the contract
    /// @param newOwner The new owner of the contract
    function setOwner(address newOwner) external onlyAdmin(CONTRACT_BASE_ID) {
        if (!_hasAnyPermission(CONTRACT_BASE_ID, newOwner, PERMISSION_BIT_ADMIN)) {
            revert NewOwnerNeedsToBeAdmin();
        }

        // Update owner field
        _setOwner(newOwner);
    }

    function _setOwner(address newOwner) internal {
        address lastOwner = owner;
        owner = newOwner;

        emit OwnershipTransferred(lastOwner, newOwner);
    }

    /// @notice AdminMint that only checks if the requested quantity can be minted and has a re-entrant guard
    /// @param recipient recipient for admin minted tokens
    /// @param tokenId token id to mint
    /// @param quantity quantity to mint
    /// @param data callback data as specified by the 1155 spec
    function _adminMint(address recipient, uint256 tokenId, uint256 quantity, bytes memory data) internal nonReentrant {
        _mint(recipient, tokenId, quantity, data);
    }

    /// @notice Mint a token to a user as the admin or minter
    /// @param recipient The recipient of the token
    /// @param tokenId The token ID to mint
    /// @param quantity The quantity of tokens to mint
    /// @param data The data to pass to the onERC1155Received function
    function adminMint(address recipient, uint256 tokenId, uint256 quantity, bytes memory data) external onlyAdminOrRole(tokenId, PERMISSION_BIT_MINTER) {
        // Call internal admin mint
        _adminMint(recipient, tokenId, quantity, data);
    }

    /// @notice Batch mint tokens to a user as the admin or minter
    /// @param recipient The recipient of the tokens
    /// @param tokenIds The token IDs to mint
    /// @param quantities The quantities of tokens to mint
    /// @param data The data to pass to the onERC1155BatchReceived function
    function adminMintBatch(address recipient, uint256[] memory tokenIds, uint256[] memory quantities, bytes memory data) public nonReentrant {
        bool isGlobalAdminOrMinter = _isAdminOrRole(msg.sender, CONTRACT_BASE_ID, PERMISSION_BIT_MINTER);

        for (uint256 i = 0; i < tokenIds.length; ++i) {
            if (!isGlobalAdminOrMinter) {
                uint256 checkingTokenId = tokenIds[i];
                _requireAdminOrRole(msg.sender, checkingTokenId, PERMISSION_BIT_MINTER);
            }
            _requireCanMintQuantity(tokenIds[i], quantities[i]);
        }
        _mintBatch(recipient, tokenIds, quantities, data);
    }

    /// @notice Mint tokens given a minter contract and minter arguments
    /// @param minter The minter contract to use
    /// @param tokenId The token ID to mint
    /// @param quantity The quantity of tokens to mint
    /// @param minterArguments The arguments to pass to the minter
    function mint(IMinter1155 minter, uint256 tokenId, uint256 quantity, bytes calldata minterArguments) external payable {
        // Require admin from the minter to mint
        _requireAdminOrRole(address(minter), tokenId, PERMISSION_BIT_MINTER);

        // Get value sent and handle mint fee
        uint256 ethValueSent = _handleFeeAndGetValueSent(quantity);

        // Execute commands returned from minter
        _executeCommands(minter.requestMint(address(this), tokenId, quantity, ethValueSent, minterArguments).commands, ethValueSent, tokenId);

        emit Purchased(msg.sender, address(minter), tokenId, quantity, msg.value);
    }

    /// @notice Set a metadata renderer for a token
    /// @param tokenId The token ID to set the renderer for
    /// @param renderer The renderer to set
    /// @param setupData The data to pass to the renderer upon intialization
    function setTokenMetadataRenderer(
        uint256 tokenId,
        IRenderer1155 renderer,
        bytes calldata setupData
    ) external onlyAdminOrRole(tokenId, PERMISSION_BIT_METADATA) {
        _setRenderer(tokenId, renderer, setupData);

        if (tokenId == 0) {
            emit ContractRendererUpdated(renderer);
        } else {
            // We don't know the uri from the renderer but can emit a notification to the indexer here
            emit URI("", tokenId);
        }
    }

    /// Execute Minter Commands ///

    /// @notice Internal functions to execute commands returned by the minter
    /// @param commands list of command structs
    /// @param ethValueSent the ethereum value sent in the mint transaction into the contract
    /// @param tokenId the token id the user requested to mint (0 if the token id is set by the minter itself across the whole contract)
    function _executeCommands(ICreatorCommands.Command[] memory commands, uint256 ethValueSent, uint256 tokenId) internal {
        for (uint256 i = 0; i < commands.length; ++i) {
            ICreatorCommands.CreatorActions method = commands[i].method;
            if (method == ICreatorCommands.CreatorActions.SEND_ETH) {
                (address recipient, uint256 amount) = abi.decode(commands[i].args, (address, uint256));
                if (ethValueSent > amount) {
                    revert Mint_InsolventSaleTransfer();
                }
                if (!TransferHelperUtils.safeSendETH(recipient, amount)) {
                    revert Mint_ValueTransferFail();
                }
            } else if (method == ICreatorCommands.CreatorActions.MINT) {
                (address recipient, uint256 mintTokenId, uint256 quantity) = abi.decode(commands[i].args, (address, uint256, uint256));
                if (tokenId != 0 && mintTokenId != tokenId) {
                    revert Mint_TokenIDMintNotAllowed();
                }
                _adminMint(recipient, tokenId, quantity, "");
            } else if (method == ICreatorCommands.CreatorActions.NO_OP) {
                // no-op
            } else {
                revert Mint_UnknownCommand();
            }
        }
    }

    /// @notice Token info getter
    /// @param tokenId token id to get info for
    /// @return TokenData struct returned
    function getTokenInfo(uint256 tokenId) external view returns (TokenData memory) {
        return tokens[tokenId];
    }

    /// @notice Proxy setter for sale contracts (only callable by SALES permission or admin)
    /// @param tokenId The token ID to call the sale contract with
    /// @param salesConfig The sales config contract to call
    /// @param data The data to pass to the sales config contract
    function callSale(uint256 tokenId, IMinter1155 salesConfig, bytes memory data) external onlyAdminOrRole(tokenId, PERMISSION_BIT_SALES) {
        _requireAdminOrRole(address(salesConfig), tokenId, PERMISSION_BIT_MINTER);
        (bool success, ) = address(salesConfig).call(data);
        if (!success) {
            revert Sale_CallFailed();
        }
    }

    /// @notice Proxy setter for renderer contracts (only callable by METADATA permission or admin)
    /// @param tokenId The token ID to call the renderer contract with
    /// @param data The data to pass to the renderer contract
    function callRenderer(uint256 tokenId, bytes memory data) external onlyAdminOrRole(tokenId, PERMISSION_BIT_METADATA) {
        // We assume any renderers set are checked for EIP165 signature during write stage.
        (bool success, bytes memory why) = address(getCustomRenderer(tokenId)).call(data);
        if (!success) {
            revert Renderer_CallFailed(why);
        }
    }

    /// @notice Returns true if the contract implements the interface defined by interfaceId
    /// @param interfaceId The interface to check for
    /// @return if the interfaceId is marked as supported
    function supportsInterface(
        bytes4 interfaceId
    ) public view virtual override(CreatorRoyaltiesControl, ERC1155Upgradeable, IERC165Upgradeable) returns (bool) {
        return super.supportsInterface(interfaceId) || interfaceId == type(IZoraCreator1155).interfaceId;
    }

    /// Generic 1155 function overrides ///

    /// @notice Mint function that 1) checks quantity and 2) handles supply royalty 3) keeps track of allowed tokens
    /// @param to to mint to
    /// @param id token id to mint
    /// @param amount of tokens to mint
    /// @param data as specified by 1155 standard
    function _mint(address to, uint256 id, uint256 amount, bytes memory data) internal virtual override {
        (address supplyRoyaltyRecipient, uint256 supplyRoyaltyAmount) = supplyRoyaltyInfo(id, tokens[id].totalMinted, amount);

        _requireCanMintQuantity(id, amount + supplyRoyaltyAmount);

        super._mint(to, id, amount, data);
        if (supplyRoyaltyAmount > 0) {
            super._mint(supplyRoyaltyRecipient, id, supplyRoyaltyAmount, data);
        }
        tokens[id].totalMinted += amount + supplyRoyaltyAmount;
    }

    /// @notice Mint batch function that 1) checks quantity and 2) handles supply royalty 3) keeps track of allowed tokens
    /// @param to to mint to
    /// @param ids token ids to mint
    /// @param amounts of tokens to mint
    /// @param data as specified by 1155 standard
    function _mintBatch(address to, uint256[] memory ids, uint256[] memory amounts, bytes memory data) internal virtual override {
        super._mintBatch(to, ids, amounts, data);

        for (uint256 i = 0; i < ids.length; ++i) {
            (address supplyRoyaltyRecipient, uint256 supplyRoyaltyAmount) = supplyRoyaltyInfo(ids[i], tokens[ids[i]].totalMinted, amounts[i]);
            _requireCanMintQuantity(ids[i], amounts[i] + supplyRoyaltyAmount);
            if (supplyRoyaltyAmount > 0) {
                super._mint(supplyRoyaltyRecipient, ids[i], supplyRoyaltyAmount, data);
            }
            tokens[ids[i]].totalMinted += amounts[i] + supplyRoyaltyAmount;
        }
    }

<<<<<<< HEAD
    /// @dev Only the current owner is allowed to burn
    /// @notice Burns a token
    /// @param from the user to burn from
    /// @param tokenId The token ID to burn
    /// @param amount The amount of tokens to burn
    function burn(address from, uint256 tokenId, uint256 amount) external onlyFromApprovedForBurn(from) {
        _burn(from, tokenId, amount);
    }

=======
>>>>>>> 4259df1d
    /// @notice Burns a batch of tokens
    /// @dev Only the current owner is allowed to burn
    /// @param from the user to burn from
    /// @param tokenIds The token ID to burn
    /// @param amounts The amount of tokens to burn
<<<<<<< HEAD
    function burnBatch(address from, uint256[] calldata tokenIds, uint256[] calldata amounts) external onlyFromApprovedForBurn(from) {
=======
    function burnBatch(address from, uint256[] calldata tokenIds, uint256[] calldata amounts) external {
        if (from != msg.sender && !isApprovedForAll(from, msg.sender)) {
            revert Burn_NotOwnerOrApproved(msg.sender, from);
        }
>>>>>>> 4259df1d
        _burnBatch(from, tokenIds, amounts);
    }

    /// @notice Returns the URI for the contract
    function contractURI() external view returns (string memory) {
        return uri(0);
    }

    /// @notice Returns the URI for a token
    /// @param tokenId The token ID to return the URI for
    function uri(uint256 tokenId) public view override(ERC1155Upgradeable, IERC1155MetadataURIUpgradeable) returns (string memory) {
        if (bytes(tokens[tokenId].uri).length > 0) {
            return tokens[tokenId].uri;
        }
        return _render(tokenId);
    }

    /// @notice Withdraws all ETH from the contract to the message sender
    function withdrawAll() public onlyAdminOrRole(CONTRACT_BASE_ID, PERMISSION_BIT_FUNDS_MANAGER) {
        uint256 contractValue = address(this).balance;
        if (!TransferHelperUtils.safeSendETH(msg.sender, contractValue)) {
            revert ETHWithdrawFailed(msg.sender, contractValue);
        }
    }

    /// @notice Withdraws a specified amount of ETH from the contract to a specified recipient
    /// @param recipient The recipient of the ETH
    /// @param amount The amount of ETH to withdraw
    function withdrawCustom(address recipient, uint256 amount) public onlyAdminOrRole(CONTRACT_BASE_ID, PERMISSION_BIT_FUNDS_MANAGER) {
        uint256 contractValue = address(this).balance;
        if (amount == 0) {
            amount = contractValue;
        }
        if (amount > contractValue) {
            revert FundsWithdrawInsolvent(amount, contractValue);
        }

        if (!TransferHelperUtils.safeSendETH(recipient, amount)) {
            revert ETHWithdrawFailed(recipient, amount);
        }
    }

    ///                                                          ///
    ///                         MANAGER UPGRADE                  ///
    ///                                                          ///

    /// @notice Ensures the caller is authorized to upgrade the contract
    /// @dev This function is called in `upgradeTo` & `upgradeToAndCall`
    /// @param _newImpl The new implementation address
    function _authorizeUpgrade(address _newImpl) internal override onlyAdmin(CONTRACT_BASE_ID) {}
}<|MERGE_RESOLUTION|>--- conflicted
+++ resolved
@@ -38,7 +38,6 @@
     CreatorPermissionControl,
     CreatorRoyaltiesControl
 {
-<<<<<<< HEAD
     /// @notice This user role allows for any action to be performed
     uint256 public immutable PERMISSION_BIT_ADMIN = 2 ** 1;
     /// @notice This user role allows for only mint actions to be performed
@@ -49,14 +48,6 @@
     /// @notice This user role allows for only managing metadata configuration
     uint256 public immutable PERMISSION_BIT_METADATA = 2 ** 4;
     /// @notice This user role allows for only withdrawing funds and setting funds withdraw address
-=======
-    uint256 public immutable PERMISSION_BIT_ADMIN = 2 ** 1;
-    uint256 public immutable PERMISSION_BIT_MINTER = 2 ** 2;
-
-    // option @tyson remove all of these until we need them
-    uint256 public immutable PERMISSION_BIT_SALES = 2 ** 3;
-    uint256 public immutable PERMISSION_BIT_METADATA = 2 ** 4;
->>>>>>> 4259df1d
     uint256 public immutable PERMISSION_BIT_FUNDS_MANAGER = 2 ** 5;
 
     constructor(uint256 _mintFeeAmount, address _mintFeeRecipient) MintFeeManager(_mintFeeAmount, _mintFeeRecipient) initializer {}
@@ -503,31 +494,16 @@
         }
     }
 
-<<<<<<< HEAD
-    /// @dev Only the current owner is allowed to burn
-    /// @notice Burns a token
-    /// @param from the user to burn from
-    /// @param tokenId The token ID to burn
-    /// @param amount The amount of tokens to burn
-    function burn(address from, uint256 tokenId, uint256 amount) external onlyFromApprovedForBurn(from) {
-        _burn(from, tokenId, amount);
-    }
-
-=======
->>>>>>> 4259df1d
     /// @notice Burns a batch of tokens
     /// @dev Only the current owner is allowed to burn
     /// @param from the user to burn from
     /// @param tokenIds The token ID to burn
     /// @param amounts The amount of tokens to burn
-<<<<<<< HEAD
-    function burnBatch(address from, uint256[] calldata tokenIds, uint256[] calldata amounts) external onlyFromApprovedForBurn(from) {
-=======
     function burnBatch(address from, uint256[] calldata tokenIds, uint256[] calldata amounts) external {
         if (from != msg.sender && !isApprovedForAll(from, msg.sender)) {
             revert Burn_NotOwnerOrApproved(msg.sender, from);
         }
->>>>>>> 4259df1d
+
         _burnBatch(from, tokenIds, amounts);
     }
 
