// SPDX-License-Identifier: MIT
pragma solidity 0.8.17;

import {ERC1155Upgradeable} from "@openzeppelin/contracts-upgradeable/token/ERC1155/ERC1155Upgradeable.sol";
import {IERC1155MetadataURIUpgradeable} from "@openzeppelin/contracts-upgradeable/interfaces/IERC1155MetadataURIUpgradeable.sol";
import {IERC165Upgradeable} from "@openzeppelin/contracts-upgradeable/interfaces/IERC165Upgradeable.sol";
import {IZoraCreator1155} from "../interfaces/IZoraCreator1155.sol";
import {ReentrancyGuardUpgradeable} from "@openzeppelin/contracts-upgradeable/security/ReentrancyGuardUpgradeable.sol";
import {UUPSUpgradeable} from "@openzeppelin/contracts-upgradeable/proxy/utils/UUPSUpgradeable.sol";

import {ContractVersionBase} from "../version/ContractVersionBase.sol";
import {CreatorPermissionControl} from "../permissions/CreatorPermissionControl.sol";
import {CreatorRendererControl} from "../renderer/CreatorRendererControl.sol";
import {CreatorRoyaltiesControl} from "../royalties/CreatorRoyaltiesControl.sol";
import {ICreatorCommands} from "../interfaces/ICreatorCommands.sol";
import {IMinter1155} from "../interfaces/IMinter1155.sol";
import {IRenderer1155} from "../interfaces/IRenderer1155.sol";
import {ITransferHookReceiver} from "../interfaces/ITransferHookReceiver.sol";
import {IZoraCreator1155} from "../interfaces/IZoraCreator1155.sol";
import {LegacyNamingControl} from "../legacy-naming/LegacyNamingControl.sol";
import {MintFeeManager} from "../fee/MintFeeManager.sol";
import {PublicMulticall} from "../utils/PublicMulticall.sol";
import {SharedBaseConstants} from "../shared/SharedBaseConstants.sol";
import {TransferHelperUtils} from "../utils/TransferHelperUtils.sol";
import {ZoraCreator1155StorageV1} from "./ZoraCreator1155StorageV1.sol";

/// @title ZoraCreator1155Impl
/// @notice The core implementation contract for a creator's 1155 token
contract ZoraCreator1155Impl is
    IZoraCreator1155,
    ContractVersionBase,
    ReentrancyGuardUpgradeable,
    PublicMulticall,
    ERC1155Upgradeable,
    MintFeeManager,
    UUPSUpgradeable,
    CreatorRendererControl,
    LegacyNamingControl,
    ZoraCreator1155StorageV1,
    CreatorPermissionControl,
    CreatorRoyaltiesControl
{
    uint256 public immutable PERMISSION_BIT_ADMIN = 2 ** 1;
    uint256 public immutable PERMISSION_BIT_MINTER = 2 ** 2;

    // option @tyson remove all of these until we need them
    uint256 public immutable PERMISSION_BIT_SALES = 2 ** 3;
    uint256 public immutable PERMISSION_BIT_METADATA = 2 ** 4;
    uint256 public immutable PERMISSION_BIT_FUNDS_MANAGER = 2 ** 5;

    constructor(uint256 _mintFeeAmount, address _mintFeeRecipient) MintFeeManager(_mintFeeAmount, _mintFeeRecipient) initializer {}

    /// @notice Initializes the contract
    /// @param newContractURI The contract URI
    /// @param defaultRoyaltyConfiguration The default royalty configuration
    /// @param defaultAdmin The default admin to manage the token
    /// @param setupActions The setup actions to run, if any
    function initialize(
        string memory newContractURI,
        RoyaltyConfiguration memory defaultRoyaltyConfiguration,
        address payable defaultAdmin,
        bytes[] calldata setupActions
    ) external initializer {
        // Initialize OZ 1155 implementation
        __ERC1155_init("");

        // Setup re-entracy guard
        __ReentrancyGuard_init();

        // Setup uups
        __UUPSUpgradeable_init();

        // Setup contract-default token ID
        _setupDefaultToken(defaultAdmin, newContractURI, defaultRoyaltyConfiguration);

        // Set owner to default admin
        _setOwner(defaultAdmin);

        _setFundsRecipient(defaultAdmin);

        // Run Setup actions
        if (setupActions.length > 0) {
            // Temporarily make sender admin
            _addPermission(CONTRACT_BASE_ID, msg.sender, PERMISSION_BIT_ADMIN);

            // Make calls
            multicall(setupActions);

            // Remove admin
            _removePermission(CONTRACT_BASE_ID, msg.sender, PERMISSION_BIT_ADMIN);
        }
    }

    /// @notice sets up the global configuration for the 1155 contract
    /// @param newContractURI The contract URI
    /// @param defaultRoyaltyConfiguration The default royalty configuration
    function _setupDefaultToken(address defaultAdmin, string memory newContractURI, RoyaltyConfiguration memory defaultRoyaltyConfiguration) internal {
        // Add admin permission to default admin to manage contract
        _addPermission(CONTRACT_BASE_ID, defaultAdmin, PERMISSION_BIT_ADMIN);

        // Mint token ID 0 / don't allow any user mints
        _setupNewToken(newContractURI, 0);

        // Update default royalties
        _updateRoyalties(CONTRACT_BASE_ID, defaultRoyaltyConfiguration);
    }

    /// @notice Updates the royalty configuration for a token
    /// @param tokenId The token ID to update
    /// @param newConfiguration The new royalty configuration
    function updateRoyaltiesForToken(
        uint256 tokenId,
        RoyaltyConfiguration memory newConfiguration
    ) external onlyAdminOrRole(tokenId, PERMISSION_BIT_FUNDS_MANAGER) {
        _updateRoyalties(tokenId, newConfiguration);
    }

    /// @notice remove this function from openzeppelin impl
    /// @dev This makes this internal function a no-op
    function _setURI(string memory newuri) internal virtual override {}

    /// @notice This gets the next token in line to be minted when minting linearly (default behavior) and updates the counter
    function _getAndUpdateNextTokenId() internal returns (uint256) {
        unchecked {
            return nextTokenId++;
        }
    }

    /// @notice Ensure that the next token ID is correct
    /// @dev This reverts if the invariant doesn't match. This is used for multicall token id assumptions
    /// @param lastTokenId The last token ID
    function assumeLastTokenIdMatches(uint256 lastTokenId) external view {
        unchecked {
            if (nextTokenId - 1 != lastTokenId) {
                revert TokenIdMismatch(lastTokenId, nextTokenId - 1);
            }
        }
    }

    /// @notice Checks if a user either has a role for a token or if they are the admin
    /// @dev This is an internal function that is called by the external getter and internal functions
    /// @param user The user to check
    /// @param tokenId The token ID to check
    /// @param role The role to check
    /// @return true or false if the permission exists for the user given the token id
    function _isAdminOrRole(address user, uint256 tokenId, uint256 role) internal view returns (bool) {
        return _hasAnyPermission(tokenId, user, PERMISSION_BIT_ADMIN | role);
    }

    /// @notice Checks if a user either has a role for a token or if they are the admin
    /// @param user The user to check
    /// @param tokenId The token ID to check
    /// @param role The role to check
    /// @return true or false if the permission exists for the user given the token id
    function isAdminOrRole(address user, uint256 tokenId, uint256 role) external view returns (bool) {
        return _isAdminOrRole(user, tokenId, role);
    }

    /// @notice Checks if the user is an admin for the given tokenId
    /// @dev This function reverts if the permission does not exist for the given user and tokenId
    /// @param user user to check
    /// @param tokenId tokenId to check
    /// @param role role to check for admin
    function _requireAdminOrRole(address user, uint256 tokenId, uint256 role) internal view {
        if (!(_hasAnyPermission(tokenId, user, PERMISSION_BIT_ADMIN | role) || _hasAnyPermission(CONTRACT_BASE_ID, user, PERMISSION_BIT_ADMIN))) {
            revert UserMissingRoleForToken(user, tokenId, role);
        }
    }

    /// @notice Checks if the user is an admin
    /// @dev This reverts if the user is not an admin for the given token id or contract
    /// @param user user to check
    /// @param tokenId tokenId to check
    function _requireAdmin(address user, uint256 tokenId) internal view {
        if (!(_hasAnyPermission(tokenId, user, PERMISSION_BIT_ADMIN) || _hasAnyPermission(CONTRACT_BASE_ID, user, PERMISSION_BIT_ADMIN))) {
            revert UserMissingRoleForToken(user, tokenId, PERMISSION_BIT_ADMIN);
        }
    }

    /// @notice Modifier checking if the user is an admin or has a role
    /// @dev This reverts if the msg.sender is not an admin for the given token id or contract
    /// @param tokenId tokenId to check
    /// @param role role to check
    modifier onlyAdminOrRole(uint256 tokenId, uint256 role) {
        _requireAdminOrRole(msg.sender, tokenId, role);
        _;
    }

    /// @notice Modifier checking if the user is an admin
    /// @dev This reverts if the msg.sender is not an admin for the given token id or contract
    /// @param tokenId tokenId to check
    modifier onlyAdmin(uint256 tokenId) {
        _requireAdmin(msg.sender, tokenId);
        _;
    }

    /// @notice Modifier checking if the requested quantity of tokens can be minted for the tokenId
    /// @dev This reverts if the number that can be minted is exceeded
    /// @param tokenId token id to check available allowed quantity
    /// @param quantity requested to be minted
    modifier canMintQuantity(uint256 tokenId, uint256 quantity) {
        _requireCanMintQuantity(tokenId, quantity);
        _;
    }

    /// @notice Only from approved address for burn
    /// @param from address that the tokens will be burned from, validate that this is msg.sender or that msg.sender is approved
    modifier onlyFromApprovedForBurn(address from) {
        if (from != msg.sender && !isApprovedForAll(from, msg.sender)) {
            revert Burn_NotOwnerOrApproved(msg.sender, from);
        }

        _;
    }

    /// @notice Checks if a user can mint a quantity of a token
    /// @dev Reverts if the mint exceeds the allowed quantity (or if the token does not exist)
    /// @param tokenId The token ID to check
    /// @param quantity The quantity of tokens to mint to check
    function _requireCanMintQuantity(uint256 tokenId, uint256 quantity) internal view {
        TokenData memory tokenInformation = tokens[tokenId];
        if (tokenInformation.totalMinted + quantity > tokenInformation.maxSupply) {
            revert CannotMintMoreTokens(tokenId, quantity, tokenInformation.totalMinted, tokenInformation.maxSupply);
        }
    }

    /// @notice Set up a new token
    /// @param _uri The URI for the token (underscore since `uri()` is reserved by OpenZeppelin)
    /// @param maxSupply The maximum supply of the token
    function setupNewToken(
        string memory _uri,
        uint256 maxSupply
    ) public onlyAdminOrRole(CONTRACT_BASE_ID, PERMISSION_BIT_MINTER) nonReentrant returns (uint256) {
        // TODO(iain): isMaxSupply = 0 open edition or maybe uint256(max) - 1
        //                                                  0xffffffff -> 2**8*4 4.2bil
        //                                                  0xf0000000 -> 2**8*4-(8*3)

        uint256 tokenId = _setupNewToken(_uri, maxSupply);
        // Allow the token creator to administrate this token
        _addPermission(tokenId, msg.sender, PERMISSION_BIT_ADMIN);
        if (bytes(_uri).length > 0) {
            emit URI(_uri, tokenId);
        }

        emit SetupNewToken(tokenId, msg.sender, _uri, maxSupply);

        return tokenId;
    }

    /// @notice Update the token URI for a token
    /// @param tokenId The token ID to update the URI for
    /// @param _newURI The new URI
    function updateTokenURI(uint256 tokenId, string memory _newURI) external onlyAdminOrRole(tokenId, PERMISSION_BIT_METADATA) {
        if (tokenId == CONTRACT_BASE_ID) {
            revert NotAllowedContractBaseIDUpdate();
        }
        emit URI(_newURI, tokenId);
        tokens[tokenId].uri = _newURI;
    }

    /// @notice Update the global contract metadata
    /// @param _newURI The new contract URI
    /// @param _newName The new contract name
    function updateContractMetadata(string memory _newURI, string memory _newName) external onlyAdminOrRole(0, PERMISSION_BIT_METADATA) {
        tokens[CONTRACT_BASE_ID].uri = _newURI;
        _setName(_newName);
        emit ContractMetadataUpdated(msg.sender, _newURI, _newName);
    }

    function _setupNewToken(string memory _uri, uint256 maxSupply) internal returns (uint256 tokenId) {
        tokenId = _getAndUpdateNextTokenId();
        TokenData memory tokenData = TokenData({uri: _uri, maxSupply: maxSupply, totalMinted: 0});
        tokens[tokenId] = tokenData;
        emit UpdatedToken(msg.sender, tokenId, tokenData);
    }

    /// @notice Add a role to a user for a token
    /// @param tokenId The token ID to add the role to
    /// @param user The user to add the role to
    /// @param permissionBits The permission bit to add
    function addPermission(uint256 tokenId, address user, uint256 permissionBits) external onlyAdmin(tokenId) {
        _addPermission(tokenId, user, permissionBits);
    }

    /// @notice Remove a role from a user for a token
    /// @param tokenId The token ID to remove the role from
    /// @param user The user to remove the role from
    /// @param permissionBits The permission bit to remove
    function removePermission(uint256 tokenId, address user, uint256 permissionBits) external onlyAdmin(tokenId) {
        _removePermission(tokenId, user, permissionBits);

        // Clear owner field
        if (tokenId == CONTRACT_BASE_ID && user == config.owner && !_hasAnyPermission(CONTRACT_BASE_ID, user, PERMISSION_BIT_ADMIN)) {
            _setOwner(address(0));
        }
    }

    /// @notice Set the owner of the contract
    /// @param newOwner The new owner of the contract
    function setOwner(address newOwner) external onlyAdmin(CONTRACT_BASE_ID) {
        if (!_hasAnyPermission(CONTRACT_BASE_ID, newOwner, PERMISSION_BIT_ADMIN)) {
            revert NewOwnerNeedsToBeAdmin();
        }

        // Update owner field
        _setOwner(newOwner);
    }

    /// @notice Getter for the owner singleton of the contract for outside interfaces
    /// @return the owner of the contract singleton for compat.
    function owner() external view returns (address) {
        return config.owner;
    }

    /// @notice AdminMint that only checks if the requested quantity can be minted and has a re-entrant guard
    /// @param recipient recipient for admin minted tokens
    /// @param tokenId token id to mint
    /// @param quantity quantity to mint
    /// @param data callback data as specified by the 1155 spec
    function _adminMint(address recipient, uint256 tokenId, uint256 quantity, bytes memory data) internal nonReentrant {
        _mint(recipient, tokenId, quantity, data);
    }

    /// @notice Mint a token to a user as the admin or minter
    /// @param recipient The recipient of the token
    /// @param tokenId The token ID to mint
    /// @param quantity The quantity of tokens to mint
    /// @param data The data to pass to the onERC1155Received function
    function adminMint(address recipient, uint256 tokenId, uint256 quantity, bytes memory data) external onlyAdminOrRole(tokenId, PERMISSION_BIT_MINTER) {
        // Call internal admin mint
        _adminMint(recipient, tokenId, quantity, data);
    }

    /// @notice Batch mint tokens to a user as the admin or minter
    /// @param recipient The recipient of the tokens
    /// @param tokenIds The token IDs to mint
    /// @param quantities The quantities of tokens to mint
    /// @param data The data to pass to the onERC1155BatchReceived function
    function adminMintBatch(address recipient, uint256[] memory tokenIds, uint256[] memory quantities, bytes memory data) public nonReentrant {
        bool isGlobalAdminOrMinter = _isAdminOrRole(msg.sender, CONTRACT_BASE_ID, PERMISSION_BIT_MINTER);

        for (uint256 i = 0; i < tokenIds.length; ++i) {
            if (!isGlobalAdminOrMinter) {
                uint256 checkingTokenId = tokenIds[i];
                _requireAdminOrRole(msg.sender, checkingTokenId, PERMISSION_BIT_MINTER);
            }
            _requireCanMintQuantity(tokenIds[i], quantities[i]);
        }
        _mintBatch(recipient, tokenIds, quantities, data);
    }

    /// @notice Mint tokens given a minter contract and minter arguments
    /// @param minter The minter contract to use
    /// @param tokenId The token ID to mint
    /// @param quantity The quantity of tokens to mint
    /// @param minterArguments The arguments to pass to the minter
    function mint(IMinter1155 minter, uint256 tokenId, uint256 quantity, bytes calldata minterArguments) external payable {
        // Require admin from the minter to mint
        _requireAdminOrRole(address(minter), tokenId, PERMISSION_BIT_MINTER);

        // Get value sent and handle mint fee
        uint256 ethValueSent = _handleFeeAndGetValueSent(quantity);

        // Execute commands returned from minter
        _executeCommands(minter.requestMint(address(this), tokenId, quantity, ethValueSent, minterArguments).commands, ethValueSent, tokenId);

        emit Purchased(msg.sender, address(minter), tokenId, quantity, msg.value);
    }

    /// @notice Set a metadata renderer for a token
    /// @param tokenId The token ID to set the renderer for
    /// @param renderer The renderer to set
    /// @param setupData The data to pass to the renderer upon intialization
    function setTokenMetadataRenderer(
        uint256 tokenId,
        IRenderer1155 renderer,
        bytes calldata setupData
    ) external onlyAdminOrRole(tokenId, PERMISSION_BIT_METADATA) {
        _setRenderer(tokenId, renderer, setupData);

        if (tokenId == 0) {
            emit ContractRendererUpdated(renderer);
        } else {
            // We don't know the uri from the renderer but can emit a notification to the indexer here
            emit URI("", tokenId);
        }
    }

    /// Execute Minter Commands ///

    /// @notice Internal functions to execute commands returned by the minter
    /// @param commands list of command structs
    /// @param ethValueSent the ethereum value sent in the mint transaction into the contract
    /// @param tokenId the token id the user requested to mint (0 if the token id is set by the minter itself across the whole contract)
    function _executeCommands(ICreatorCommands.Command[] memory commands, uint256 ethValueSent, uint256 tokenId) internal {
        for (uint256 i = 0; i < commands.length; ++i) {
            ICreatorCommands.CreatorActions method = commands[i].method;
            if (method == ICreatorCommands.CreatorActions.SEND_ETH) {
                (address recipient, uint256 amount) = abi.decode(commands[i].args, (address, uint256));
                if (ethValueSent > amount) {
                    revert Mint_InsolventSaleTransfer();
                }
                if (!TransferHelperUtils.safeSendETH(recipient, amount)) {
                    revert Mint_ValueTransferFail();
                }
            } else if (method == ICreatorCommands.CreatorActions.MINT) {
                (address recipient, uint256 mintTokenId, uint256 quantity) = abi.decode(commands[i].args, (address, uint256, uint256));
                if (tokenId != 0 && mintTokenId != tokenId) {
                    revert Mint_TokenIDMintNotAllowed();
                }
                _adminMint(recipient, tokenId, quantity, "");
            } else if (method == ICreatorCommands.CreatorActions.NO_OP) {
                // no-op
            } else {
                revert Mint_UnknownCommand();
            }
        }
    }

    /// @notice Token info getter
    /// @param tokenId token id to get info for
    /// @return TokenData struct returned
    function getTokenInfo(uint256 tokenId) external view returns (TokenData memory) {
        return tokens[tokenId];
    }

    /// @notice Proxy setter for sale contracts (only callable by SALES permission or admin)
    /// @param tokenId The token ID to call the sale contract with
    /// @param salesConfig The sales config contract to call
    /// @param data The data to pass to the sales config contract
    function callSale(uint256 tokenId, IMinter1155 salesConfig, bytes memory data) external onlyAdminOrRole(tokenId, PERMISSION_BIT_SALES) {
        _requireAdminOrRole(address(salesConfig), tokenId, PERMISSION_BIT_MINTER);
        (bool success, ) = address(salesConfig).call(data);
        if (!success) {
            revert Sale_CallFailed();
        }
    }

    /// @notice Proxy setter for renderer contracts (only callable by METADATA permission or admin)
    /// @param tokenId The token ID to call the renderer contract with
    /// @param data The data to pass to the renderer contract
    function callRenderer(uint256 tokenId, bytes memory data) external onlyAdminOrRole(tokenId, PERMISSION_BIT_METADATA) {
        // We assume any renderers set are checked for EIP165 signature during write stage.
        (bool success, bytes memory why) = address(getCustomRenderer(tokenId)).call(data);
        if (!success) {
            revert Renderer_CallFailed(why);
        }
    }

    /// @notice Returns true if the contract implements the interface defined by interfaceId
    /// @param interfaceId The interface to check for
    /// @return if the interfaceId is marked as supported
    function supportsInterface(
        bytes4 interfaceId
    ) public view virtual override(CreatorRoyaltiesControl, ERC1155Upgradeable, IERC165Upgradeable) returns (bool) {
        return super.supportsInterface(interfaceId) || interfaceId == type(IZoraCreator1155).interfaceId;
    }

    /// Generic 1155 function overrides ///

    /// @notice Mint function that 1) checks quantity and 2) handles supply royalty 3) keeps track of allowed tokens
    /// @param to to mint to
    /// @param id token id to mint
    /// @param amount of tokens to mint
    /// @param data as specified by 1155 standard
    function _mint(address to, uint256 id, uint256 amount, bytes memory data) internal virtual override {
        (address supplyRoyaltyRecipient, uint256 supplyRoyaltyAmount) = supplyRoyaltyInfo(id, tokens[id].totalMinted, amount);

        _requireCanMintQuantity(id, amount + supplyRoyaltyAmount);

        super._mint(to, id, amount, data);
        if (supplyRoyaltyAmount > 0) {
            super._mint(supplyRoyaltyRecipient, id, supplyRoyaltyAmount, data);
        }
        tokens[id].totalMinted += amount + supplyRoyaltyAmount;
    }

    /// @notice Mint batch function that 1) checks quantity and 2) handles supply royalty 3) keeps track of allowed tokens
    /// @param to to mint to
    /// @param ids token ids to mint
    /// @param amounts of tokens to mint
    /// @param data as specified by 1155 standard
    function _mintBatch(address to, uint256[] memory ids, uint256[] memory amounts, bytes memory data) internal virtual override {
        super._mintBatch(to, ids, amounts, data);

        for (uint256 i = 0; i < ids.length; ++i) {
            (address supplyRoyaltyRecipient, uint256 supplyRoyaltyAmount) = supplyRoyaltyInfo(ids[i], tokens[ids[i]].totalMinted, amounts[i]);
            _requireCanMintQuantity(ids[i], amounts[i] + supplyRoyaltyAmount);
            if (supplyRoyaltyAmount > 0) {
                super._mint(supplyRoyaltyRecipient, ids[i], supplyRoyaltyAmount, data);
            }
            tokens[ids[i]].totalMinted += amounts[i] + supplyRoyaltyAmount;
        }
    }

<<<<<<< HEAD
    /// @dev Only the current owner is allowed to burn
    /// @notice Burns a token
    /// @param from the user to burn from
    /// @param tokenId The token ID to burn
    /// @param amount The amount of tokens to burn
    function burn(address from, uint256 tokenId, uint256 amount) external onlyFromApprovedForBurn(from) {
        _burn(from, tokenId, amount);
    }

=======
>>>>>>> 4259df1d
    /// @notice Burns a batch of tokens
    /// @dev Only the current owner is allowed to burn
    /// @param from the user to burn from
    /// @param tokenIds The token ID to burn
    /// @param amounts The amount of tokens to burn
<<<<<<< HEAD
    function burnBatch(address from, uint256[] calldata tokenIds, uint256[] calldata amounts) external onlyFromApprovedForBurn(from) {
=======
    function burnBatch(address from, uint256[] calldata tokenIds, uint256[] calldata amounts) external {
        if (from != msg.sender && !isApprovedForAll(from, msg.sender)) {
            revert Burn_NotOwnerOrApproved(msg.sender, from);
        }
>>>>>>> 4259df1d
        _burnBatch(from, tokenIds, amounts);
    }

    function setTransferHook(ITransferHookReceiver transferHook) external onlyAdmin(CONTRACT_BASE_ID) {
        if (address(transferHook) != address(0)) {
            if (!transferHook.supportsInterface(type(ITransferHookReceiver).interfaceId)) {
                revert Config_TransferHookNotSupported(address(transferHook));
            }
        }

        config.transferHook = transferHook;
        emit ConfigUpdated(msg.sender, ConfigUpdate.TRANSFER_HOOK, config);
    }

    /// @notice Hook before token transfer that checks for a transfer hook integration
    /// @param operator operator moving the tokens
    /// @param from from address
    /// @param to to address
    /// @param ids token ids to move
    /// @param amounts amounts of tokens
    /// @param data data of tokens
    function _beforeTokenTransfer(
        address operator,
        address from,
        address to,
        uint256[] memory ids,
        uint256[] memory amounts,
        bytes memory data
    ) internal override {
        super._beforeTokenTransfer(operator, from, to, ids, amounts, data);
        if (address(config.transferHook) != address(0)) {
            config.transferHook.onTokenTransferBatch({target: address(this), operator: operator, from: from, to: to, ids: ids, amounts: amounts, data: data});
        }
    }

    /// @notice Returns the URI for the contract
    function contractURI() external view returns (string memory) {
        IRenderer1155 customRenderer = getCustomRenderer(CONTRACT_BASE_ID);
        if (address(customRenderer) != address(0)) {
            return customRenderer.contractURI();
        }
        return uri(0);
    }

    /// @notice Returns the URI for a token
    /// @param tokenId The token ID to return the URI for
    function uri(uint256 tokenId) public view override(ERC1155Upgradeable, IERC1155MetadataURIUpgradeable) returns (string memory) {
        if (bytes(tokens[tokenId].uri).length > 0) {
            return tokens[tokenId].uri;
        }
        return _render(tokenId);
    }

    /// @notice Internal setter for contract admin with no access checks
    /// @param newOwner new owner address
    function _setOwner(address newOwner) internal {
        address lastOwner = config.owner;
        config.owner = newOwner;

        emit OwnershipTransferred(lastOwner, newOwner);
        emit ConfigUpdated(msg.sender, ConfigUpdate.OWNER, config);
    }

    /// @notice Set funds recipient address, only called by an admin for the whole contract
    /// @param fundsRecipient new funds recipient address
    function setFundsRecipient(address payable fundsRecipient) external onlyAdmin(CONTRACT_BASE_ID) {
        _setFundsRecipient(fundsRecipient);
    }

    /// @notice Internal no-checks set funds recipient address
    /// @param fundsRecipient new funds recipient address
    function _setFundsRecipient(address payable fundsRecipient) internal {
        config.fundsRecipient = fundsRecipient;
        emit ConfigUpdated(msg.sender, ConfigUpdate.FUNDS_RECIPIENT, config);
    }

    /// @notice Withdraws all ETH from the contract to the message sender
    function withdraw() public onlyAdminOrRole(CONTRACT_BASE_ID, PERMISSION_BIT_FUNDS_MANAGER) {
        uint256 contractValue = address(this).balance;
        if (!TransferHelperUtils.safeSendETH(config.fundsRecipient, contractValue)) {
            revert ETHWithdrawFailed(config.fundsRecipient, contractValue);
        }
    }

    ///                                                          ///
    ///                         MANAGER UPGRADE                  ///
    ///                                                          ///

    /// @notice Ensures the caller is authorized to upgrade the contract
    /// @dev This function is called in `upgradeTo` & `upgradeToAndCall`
    /// @param _newImpl The new implementation address
    function _authorizeUpgrade(address _newImpl) internal override onlyAdmin(CONTRACT_BASE_ID) {}
}<|MERGE_RESOLUTION|>--- conflicted
+++ resolved
@@ -493,31 +493,16 @@
         }
     }
 
-<<<<<<< HEAD
-    /// @dev Only the current owner is allowed to burn
-    /// @notice Burns a token
-    /// @param from the user to burn from
-    /// @param tokenId The token ID to burn
-    /// @param amount The amount of tokens to burn
-    function burn(address from, uint256 tokenId, uint256 amount) external onlyFromApprovedForBurn(from) {
-        _burn(from, tokenId, amount);
-    }
-
-=======
->>>>>>> 4259df1d
     /// @notice Burns a batch of tokens
     /// @dev Only the current owner is allowed to burn
     /// @param from the user to burn from
     /// @param tokenIds The token ID to burn
     /// @param amounts The amount of tokens to burn
-<<<<<<< HEAD
-    function burnBatch(address from, uint256[] calldata tokenIds, uint256[] calldata amounts) external onlyFromApprovedForBurn(from) {
-=======
     function burnBatch(address from, uint256[] calldata tokenIds, uint256[] calldata amounts) external {
         if (from != msg.sender && !isApprovedForAll(from, msg.sender)) {
             revert Burn_NotOwnerOrApproved(msg.sender, from);
         }
->>>>>>> 4259df1d
+
         _burnBatch(from, tokenIds, amounts);
     }
 
@@ -581,10 +566,11 @@
         emit ConfigUpdated(msg.sender, ConfigUpdate.OWNER, config);
     }
 
-    /// @notice Set funds recipient address, only called by an admin for the whole contract
+    /// @notice Internal no-checks set funds recipient address
     /// @param fundsRecipient new funds recipient address
-    function setFundsRecipient(address payable fundsRecipient) external onlyAdmin(CONTRACT_BASE_ID) {
-        _setFundsRecipient(fundsRecipient);
+    function setFundsRecipient(address payable fundsRecipient) external onlyAdminOrRole(CONTRACT_BASE_ID, PERMISSION_BIT_FUNDS_MANAGER) {
+        config.fundsRecipient = fundsRecipient;
+        emit ConfigUpdated(msg.sender, ConfigUpdate.FUNDS_RECIPIENT, config);
     }
 
     /// @notice Internal no-checks set funds recipient address
