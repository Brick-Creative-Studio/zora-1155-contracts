// SPDX-License-Identifier: MIT
pragma solidity 0.8.17;

<<<<<<< HEAD
import {ITransferHookReceiver} from "../interfaces/ITransferHookReceiver.sol";

/// @notice Creator Base Storage Types V1
interface IZoraCreator1155TypesV1 {
    /// @notice Used to store each individual token data
=======
/// @notice Interface for types used across the ZoraCreator1155 contract
interface IZoraCreator1155TypesV1 {
    /// @notice Type for token data storage
>>>>>>> d3fa08e3
    struct TokenData {
        string uri;
        uint256 maxSupply;
        uint256 totalMinted;
    }

    /// @notice Used to store contract-level configuration
    struct ContractConfig {
        address owner;
        uint96 __gap1;
        address payable fundsRecipient;
        uint96 __gap2;
        ITransferHookReceiver transferHook;
        uint96 __gap3;
    }
}<|MERGE_RESOLUTION|>--- conflicted
+++ resolved
@@ -1,17 +1,11 @@
 // SPDX-License-Identifier: MIT
 pragma solidity 0.8.17;
 
-<<<<<<< HEAD
 import {ITransferHookReceiver} from "../interfaces/ITransferHookReceiver.sol";
 
-/// @notice Creator Base Storage Types V1
-interface IZoraCreator1155TypesV1 {
-    /// @notice Used to store each individual token data
-=======
 /// @notice Interface for types used across the ZoraCreator1155 contract
 interface IZoraCreator1155TypesV1 {
-    /// @notice Type for token data storage
->>>>>>> d3fa08e3
+    /// @notice Used to store individual token data
     struct TokenData {
         string uri;
         uint256 maxSupply;
