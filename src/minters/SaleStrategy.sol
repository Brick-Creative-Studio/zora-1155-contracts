--- conflicted
+++ resolved
@@ -21,15 +21,8 @@
     /// @notice This function resets the sales configuration for a given tokenId and contract.
     /// @dev This function is intentioned to be called directly from the affected sales contract
     function resetSale(uint256 tokenId) external virtual;
-<<<<<<< HEAD
 
     function supportsInterface(bytes4 interfaceId) public pure virtual returns (bool) {
         return interfaceId == type(IMinter1155).interfaceId || interfaceId == type(IERC165Upgradeable).interfaceId;
     }
-
-    function _getKey(address mediaContract, uint256 tokenId) internal pure returns (bytes32) {
-        return keccak256(abi.encode(mediaContract, tokenId));
-    }
-=======
->>>>>>> 74065e02
 }