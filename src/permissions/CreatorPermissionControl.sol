--- conflicted
+++ resolved
@@ -4,19 +4,11 @@
 import {CreatorPermissionStorageV1} from "./CreatorPermissionStorageV1.sol";
 import {ICreatorPermissionControl} from "../interfaces/ICreatorPermissionControl.sol";
 
-<<<<<<< HEAD
-contract CreatorPermissionControl is CreatorPermissionStorageV1, ICreatorPermissionControl {
-    function _hasPermission(uint256 tokenId, address user, uint256 permissionBits) internal view returns (bool) {
-=======
 abstract contract CreatorPermissionControl is CreatorPermissionStorageV1, ICreatorPermissionControl {
     /// @notice Check if the user has the given permissions
     /// @dev if multiple permissions are passed in this checks for all the permissions requested
     /// @return true or false if all of the passed in permissions apply
-    function _hasPermissions(
-        uint256 tokenId,
-        address user,
-        uint256 permissionBits
-    ) internal view returns (bool) {
+    function _hasPermissions(uint256 tokenId, address user, uint256 permissionBits) internal view returns (bool) {
         // Does a bitwise and and checks if any of those permissions match
         return permissions[tokenId][user] & permissionBits == permissionBits;
     }
@@ -24,24 +16,11 @@
     /// @notice Check if the user has any of the given permissions
     /// @dev if multiple permissions are passed in this checks for any one of those permissions
     /// @return true or false if any of the passed in permissions apply
-    function _hasAnyPermission(
-        uint256 tokenId,
-        address user,
-        uint256 permissionBits
-    ) internal view returns (bool) {
+    function _hasAnyPermission(uint256 tokenId, address user, uint256 permissionBits) internal view returns (bool) {
         // Does a bitwise and and checks if any of those permissions match
->>>>>>> d3fa08e3
         return permissions[tokenId][user] & permissionBits > 0;
     }
 
-    /// @notice return the permission bits for a given user and token combo
-<<<<<<< HEAD
-    function getPermissions(uint256 token, address user) external view returns (uint256) {
-        return permissions[token][user];
-    }
-
-    function _addPermission(uint256 tokenId, address user, uint256 permissionBits) internal {
-=======
     /// @return raw permission bits for the given user
     function getPermissions(uint256 tokenId, address user) external view returns (uint256) {
         return permissions[tokenId][user];
@@ -51,12 +30,7 @@
     /// @param tokenId token id to add the permission to (0 indicates contract-wide add)
     /// @param user user to update permissions for
     /// @param permissionBits bits to add permissions to
-    function _addPermission(
-        uint256 tokenId,
-        address user,
-        uint256 permissionBits
-    ) internal {
->>>>>>> d3fa08e3
+    function _addPermission(uint256 tokenId, address user, uint256 permissionBits) internal {
         uint256 tokenPermissions = permissions[tokenId][user];
         tokenPermissions |= permissionBits;
         permissions[tokenId][user] = tokenPermissions;
@@ -70,19 +44,11 @@
         emit UpdatedPermissions(tokenId, user, 0);
     }
 
-<<<<<<< HEAD
-    function _removePermission(uint256 tokenId, address user, uint256 permissionBits) internal {
-=======
     /// @notice _removePermission removes permissions for user
     /// @param tokenId token id to clear permission from (0 indicates contract-wide action)
     /// @param user user to manage permissions for
     /// @param permissionBits set of permission bits to remove
-    function _removePermission(
-        uint256 tokenId,
-        address user,
-        uint256 permissionBits
-    ) internal {
->>>>>>> d3fa08e3
+    function _removePermission(uint256 tokenId, address user, uint256 permissionBits) internal {
         uint256 tokenPermissions = permissions[tokenId][user];
         tokenPermissions &= ~permissionBits;
         permissions[tokenId][user] = tokenPermissions;
